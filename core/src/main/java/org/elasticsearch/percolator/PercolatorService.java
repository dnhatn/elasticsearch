--- conflicted
+++ resolved
@@ -18,11 +18,7 @@
  */
 package org.elasticsearch.percolator;
 
-<<<<<<< HEAD
-import com.carrotsearch.hppc.IntObjectHashMap;
-
-=======
->>>>>>> e7f9d685
+
 import org.apache.lucene.index.LeafReaderContext;
 import org.apache.lucene.index.ReaderUtil;
 import org.apache.lucene.index.memory.ExtendedMemoryIndex;
@@ -73,11 +69,8 @@
 import org.elasticsearch.search.aggregations.InternalAggregations;
 import org.elasticsearch.search.aggregations.bucket.global.GlobalAggregator;
 import org.elasticsearch.search.aggregations.pipeline.SiblingPipelineAggregator;
-<<<<<<< HEAD
+import org.elasticsearch.search.aggregations.support.AggregationContext;
 import org.elasticsearch.search.fetch.FetchPhase;
-=======
-import org.elasticsearch.search.aggregations.support.AggregationContext;
->>>>>>> e7f9d685
 import org.elasticsearch.search.highlight.HighlightField;
 import org.elasticsearch.search.highlight.HighlightPhase;
 import org.elasticsearch.search.internal.SearchContext;
@@ -106,37 +99,25 @@
     private final HighlightPhase highlightPhase;
     private final AggregationPhase aggregationPhase;
     private final PageCacheRecycler pageCacheRecycler;
-    private final ParseFieldMatcher parseFieldMatcher;
     private final CloseableThreadLocal<MemoryIndex> cache;
     private final IndexNameExpressionResolver indexNameExpressionResolver;
     private final PercolateDocumentParser percolateDocumentParser;
 
-<<<<<<< HEAD
+    private final PercolatorIndex single;
+    private final PercolatorIndex multi;
     private final ParseFieldMatcher parseFieldMatcher;
     private final FetchPhase fetchPhase;
-
-    @Inject
-    public PercolatorService(Settings settings, IndexNameExpressionResolver indexNameExpressionResolver, IndicesService indicesService,
-            PageCacheRecycler pageCacheRecycler, BigArrays bigArrays, HighlightPhase highlightPhase, ClusterService clusterService,
-            AggregationPhase aggregationPhase, ScriptService scriptService, MappingUpdatedAction mappingUpdatedAction,
-            FetchPhase fetchPhase) {
-        super(settings);
-        this.indexNameExpressionResolver = indexNameExpressionResolver;
-        this.fetchPhase = fetchPhase;
-=======
-    private final PercolatorIndex single;
-    private final PercolatorIndex multi;
 
     @Inject
     public PercolatorService(Settings settings, IndexNameExpressionResolver indexNameExpressionResolver, IndicesService indicesService,
                              PageCacheRecycler pageCacheRecycler, BigArrays bigArrays,
                              HighlightPhase highlightPhase, ClusterService clusterService,
                              AggregationPhase aggregationPhase, ScriptService scriptService,
-                             PercolateDocumentParser percolateDocumentParser) {
+                             PercolateDocumentParser percolateDocumentParser, FetchPhase fetchPhase) {
         super(settings);
         this.indexNameExpressionResolver = indexNameExpressionResolver;
         this.percolateDocumentParser = percolateDocumentParser;
->>>>>>> e7f9d685
+        this.fetchPhase = fetchPhase;
         this.parseFieldMatcher = new ParseFieldMatcher(settings);
         this.indicesService = indicesService;
         this.pageCacheRecycler = pageCacheRecycler;
@@ -163,7 +144,7 @@
             long finalCount = 0;
             for (PercolateShardResponse shardResponse : shardResponses) {
                 finalCount += shardResponse.topDocs().totalHits;
-            }
+    }
 
             InternalAggregations reducedAggregations = reduceAggregations(shardResponses, headersContext);
             return new PercolatorService.ReduceResult(finalCount, reducedAggregations);
@@ -238,14 +219,14 @@
                 AggregationContext aggregationContext = new AggregationContext(context);
                 context.aggregations().aggregationContext(aggregationContext);
 
-                Aggregator[] aggregators = context.aggregations().factories().createTopLevelAggregators(aggregationContext);
+                Aggregator[] aggregators = context.aggregations().factories().createTopLevelAggregators();
                 List<Aggregator> aggregatorCollectors = new ArrayList<>(aggregators.length);
                 for (int i = 0; i < aggregators.length; i++) {
                     if (!(aggregators[i] instanceof GlobalAggregator)) {
                         Aggregator aggregator = aggregators[i];
                         aggregatorCollectors.add(aggregator);
-                    }
                 }
+            }
                 context.aggregations().aggregators(aggregators);
                 aggregatorCollector = BucketCollector.wrap(aggregatorCollectors);
                 aggregatorCollector.preCollection();
@@ -267,14 +248,14 @@
         }
         if (context.percolateQuery() != null || context.aliasFilter() != null) {
             BooleanQuery.Builder bq = new BooleanQuery.Builder();
-            if (context.percolateQuery() != null) {
+                        if (context.percolateQuery() != null) {
                 bq.add(context.percolateQuery(), MUST);
-            }
+                        }
             if (context.aliasFilter() != null) {
                 bq.add(context.aliasFilter(), FILTER);
-            }
+                        }
             builder.setPercolateQuery(bq.build());
-        }
+                    }
         PercolatorQuery percolatorQuery = builder.build();
 
         if (context.isOnlyCount() || context.size() == 0) {
@@ -283,20 +264,20 @@
             if (aggregatorCollector != null) {
                 aggregatorCollector.postCollection();
                 aggregationPhase.execute(context);
-            }
+                        }
             return new PercolateShardResponse(new TopDocs(collector.getTotalHits(), Lucene.EMPTY_SCORE_DOCS, 0f), Collections.emptyMap(), Collections.emptyMap(), context);
         } else {
             int size = context.size();
             if (size > context.searcher().getIndexReader().maxDoc()) {
                 // prevent easy OOM if more than the total number of docs that exist is requested...
                 size = context.searcher().getIndexReader().maxDoc();
-            }
+        }
             TopScoreDocCollector collector = TopScoreDocCollector.create(size);
             context.searcher().search(percolatorQuery, MultiCollector.wrap(collector, aggregatorCollector));
             if (aggregatorCollector != null) {
                 aggregatorCollector.postCollection();
                 aggregationPhase.execute(context);
-            }
+    }
 
             TopDocs topDocs = collector.topDocs();
             Map<Integer, String> ids = new HashMap<>(topDocs.scoreDocs.length);
@@ -305,7 +286,7 @@
                 if (context.trackScores() == false) {
                     // No sort or tracking scores was provided, so use special value to indicate to not show the scores:
                     scoreDoc.score = NO_SCORE;
-                }
+        }
 
                 int segmentIdx = ReaderUtil.subIndex(scoreDoc.doc, context.searcher().getIndexReader().leaves());
                 LeafReaderContext atomicReaderContext = context.searcher().getIndexReader().leaves().get(segmentIdx);
@@ -318,17 +299,17 @@
                     Query query = queriesRegistry.getPercolateQueries().get(new BytesRef(id));
                     context.parsedQuery(new ParsedQuery(query));
                     context.hitContext().cache().clear();
-                    highlightPhase.hitExecute(context, context.hitContext());
+                                highlightPhase.hitExecute(context, context.hitContext());
                     hls.put(scoreDoc.doc, context.hitContext().hit().getHighlightFields());
+                            }
+                        }
+            return new PercolateShardResponse(topDocs, ids, hls, context);
                 }
             }
-            return new PercolateShardResponse(topDocs, ids, hls, context);
-        }
-    }
 
     public void close() {
         cache.close();
-    }
+        }
 
     private InternalAggregations reduceAggregations(List<PercolateShardResponse> shardResults, HasContextAndHeaders headersContext) {
         if (shardResults.get(0).aggregations() == null) {
@@ -349,12 +330,12 @@
                 for (SiblingPipelineAggregator pipelineAggregator : pipelineAggregators) {
                     InternalAggregation newAgg = pipelineAggregator.doReduce(new InternalAggregations(newAggs), new InternalAggregation.ReduceContext(bigArrays, scriptService, headersContext));
                     newAggs.add(newAgg);
-                }
+            }
                 aggregations = new InternalAggregations(newAggs);
-            }
+        }
         }
         return aggregations;
-    }
+        }
 
     public final static class ReduceResult {
 
