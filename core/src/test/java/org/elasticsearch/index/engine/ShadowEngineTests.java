/*
 * Licensed to Elasticsearch under one or more contributor
 * license agreements. See the NOTICE file distributed with
 * this work for additional information regarding copyright
 * ownership. Elasticsearch licenses this file to you under
 * the Apache License, Version 2.0 (the "License"); you may
 * not use this file except in compliance with the License.
 * You may obtain a copy of the License at
 *
 *    http://www.apache.org/licenses/LICENSE-2.0
 *
 * Unless required by applicable law or agreed to in writing,
 * software distributed under the License is distributed on an
 * "AS IS" BASIS, WITHOUT WARRANTIES OR CONDITIONS OF ANY
 * KIND, either express or implied.  See the License for the
 * specific language governing permissions and limitations
 * under the License.
 */

package org.elasticsearch.index.engine;

import org.apache.lucene.codecs.Codec;
import org.apache.lucene.document.Field;
import org.apache.lucene.document.LongPoint;
import org.apache.lucene.document.NumericDocValuesField;
import org.apache.lucene.document.TextField;
import org.apache.lucene.index.IndexWriterConfig;
import org.apache.lucene.index.KeepOnlyLastCommitDeletionPolicy;
import org.apache.lucene.index.LiveIndexWriterConfig;
import org.apache.lucene.index.MergePolicy;
import org.apache.lucene.index.NoMergePolicy;
import org.apache.lucene.index.SnapshotDeletionPolicy;
import org.apache.lucene.index.Term;
import org.apache.lucene.search.IndexSearcher;
import org.apache.lucene.search.TermQuery;
import org.apache.lucene.store.Directory;
import org.apache.lucene.store.MockDirectoryWrapper;
import org.apache.lucene.util.IOUtils;
import org.elasticsearch.ElasticsearchException;
import org.elasticsearch.Version;
import org.elasticsearch.action.index.IndexRequest;
import org.elasticsearch.cluster.metadata.IndexMetaData;
import org.elasticsearch.common.Nullable;
import org.elasticsearch.common.bytes.BytesArray;
import org.elasticsearch.common.bytes.BytesReference;
import org.elasticsearch.common.lucene.Lucene;
import org.elasticsearch.common.lucene.uid.Versions;
import org.elasticsearch.common.settings.Settings;
import org.elasticsearch.common.unit.TimeValue;
import org.elasticsearch.common.util.BigArrays;
import org.elasticsearch.index.IndexSettings;
import org.elasticsearch.index.VersionType;
import org.elasticsearch.index.codec.CodecService;
import org.elasticsearch.index.mapper.Mapping;
import org.elasticsearch.index.mapper.ParseContext;
import org.elasticsearch.index.mapper.ParsedDocument;
<<<<<<< HEAD
import org.elasticsearch.index.mapper.internal.SourceFieldMapper;
import org.elasticsearch.index.mapper.internal.UidFieldMapper;
import org.elasticsearch.index.seqno.SequenceNumbersService;
=======
import org.elasticsearch.index.mapper.SourceFieldMapper;
import org.elasticsearch.index.mapper.UidFieldMapper;
import org.elasticsearch.index.shard.RefreshListeners;
>>>>>>> 85402d52
import org.elasticsearch.index.shard.DocsStats;
import org.elasticsearch.index.shard.RefreshListeners;
import org.elasticsearch.index.shard.ShardId;
import org.elasticsearch.index.shard.ShardUtils;
import org.elasticsearch.index.store.DirectoryService;
import org.elasticsearch.index.store.DirectoryUtils;
import org.elasticsearch.index.store.Store;
import org.elasticsearch.index.translog.Translog;
import org.elasticsearch.index.translog.TranslogConfig;
import org.elasticsearch.test.DummyShardLock;
import org.elasticsearch.test.ESTestCase;
import org.elasticsearch.test.IndexSettingsModule;
import org.elasticsearch.threadpool.TestThreadPool;
import org.elasticsearch.threadpool.ThreadPool;
import org.hamcrest.MatcherAssert;
import org.junit.After;
import org.junit.Before;

import java.io.IOException;
import java.nio.file.Path;
import java.util.Arrays;
import java.util.List;
import java.util.concurrent.CountDownLatch;
import java.util.concurrent.atomic.AtomicBoolean;

import static org.elasticsearch.index.engine.Engine.Operation.Origin.PRIMARY;
import static org.hamcrest.Matchers.equalTo;
import static org.hamcrest.Matchers.greaterThan;
import static org.hamcrest.Matchers.hasKey;
import static org.hamcrest.Matchers.not;
import static org.hamcrest.Matchers.notNullValue;
import static org.hamcrest.Matchers.nullValue;

public class ShadowEngineTests extends ESTestCase {

    protected final ShardId shardId = new ShardId("index", "_na_", 1);

    protected ThreadPool threadPool;

    private Store store;
    private Store storeReplica;


    protected Engine primaryEngine;
    protected Engine replicaEngine;

    private IndexSettings defaultSettings;
    private String codecName;
    private Path dirPath;

    @Override
    @Before
    public void setUp() throws Exception {
        super.setUp();
        CodecService codecService = new CodecService(null, logger);
        String name = Codec.getDefault().getName();
        if (Arrays.asList(codecService.availableCodecs()).contains(name)) {
            // some codecs are read only so we only take the ones that we have in the service and randomly
            // selected by lucene test case.
            codecName = name;
        } else {
            codecName = "default";
        }
        defaultSettings = IndexSettingsModule.newIndexSettings("test", Settings.builder()
                .put(IndexSettings.INDEX_GC_DELETES_SETTING, "1h") // make sure this doesn't kick in on us
                .put(EngineConfig.INDEX_CODEC_SETTING.getKey(), codecName)
                .put(IndexMetaData.SETTING_VERSION_CREATED, Version.CURRENT)
                .build()); // TODO randomize more settings

        threadPool = new TestThreadPool(getClass().getName());
        dirPath = createTempDir();
        store = createStore(dirPath);
        storeReplica = createStore(dirPath);
        Lucene.cleanLuceneIndex(store.directory());
        Lucene.cleanLuceneIndex(storeReplica.directory());
        primaryEngine = createInternalEngine(store, createTempDir("translog-primary"));
        LiveIndexWriterConfig currentIndexWriterConfig = ((InternalEngine)primaryEngine).getCurrentIndexWriterConfig();

        assertEquals(primaryEngine.config().getCodec().getName(), codecService.codec(codecName).getName());
        assertEquals(currentIndexWriterConfig.getCodec().getName(), codecService.codec(codecName).getName());
        if (randomBoolean()) {
            primaryEngine.config().setEnableGcDeletes(false);
        }

        replicaEngine = createShadowEngine(storeReplica);

        assertEquals(replicaEngine.config().getCodec().getName(), codecService.codec(codecName).getName());
        if (randomBoolean()) {
            replicaEngine.config().setEnableGcDeletes(false);
        }
    }

    @Override
    @After
    public void tearDown() throws Exception {
        super.tearDown();
        replicaEngine.close();
        storeReplica.close();
        primaryEngine.close();
        store.close();
        terminate(threadPool);
    }

    private ParseContext.Document testDocumentWithTextField() {
        ParseContext.Document document = testDocument();
        document.add(new TextField("value", "test", Field.Store.YES));
        return document;
    }

    private ParseContext.Document testDocument() {
        return new ParseContext.Document();
    }


    private ParsedDocument testParsedDocument(String uid, String id, String type, String routing, long timestamp, long ttl, ParseContext.Document document, BytesReference source, Mapping mappingsUpdate) {
        Field uidField = new Field("_uid", uid, UidFieldMapper.Defaults.FIELD_TYPE);
        Field versionField = new NumericDocValuesField("_version", 0);
        Field seqNoField = new NumericDocValuesField("_seq_no", 0);
        document.add(uidField);
        document.add(versionField);
        document.add(new LongPoint("point_field", 42)); // so that points report memory/disk usage
        return new ParsedDocument(versionField, seqNoField, id, type, routing, timestamp, ttl, Arrays.asList(document), source, mappingsUpdate);
    }

    protected Store createStore(Path p) throws IOException {
        return createStore(newMockFSDirectory(p));
    }


    protected Store createStore(final Directory directory) throws IOException {
        IndexSettings indexSettings = IndexSettingsModule.newIndexSettings(shardId.getIndex(), Settings.EMPTY);
        final DirectoryService directoryService = new DirectoryService(shardId, indexSettings) {
            @Override
            public Directory newDirectory() throws IOException {
                return directory;
            }

            @Override
            public long throttleTimeInNanos() {
                return 0;
            }
        };
        return new Store(shardId, indexSettings, directoryService, new DummyShardLock(shardId));
    }

    protected SnapshotDeletionPolicy createSnapshotDeletionPolicy() {
        return new SnapshotDeletionPolicy(new KeepOnlyLastCommitDeletionPolicy());
    }

    protected ShadowEngine createShadowEngine(Store store) {
        return createShadowEngine(defaultSettings, store);
    }

    protected InternalEngine createInternalEngine(Store store, Path translogPath) {
        return createInternalEngine(defaultSettings, store, translogPath);
    }

    protected ShadowEngine createShadowEngine(IndexSettings indexSettings, Store store) {
        return new ShadowEngine(config(indexSettings, store, null, null, null));
    }

    protected InternalEngine createInternalEngine(IndexSettings indexSettings, Store store, Path translogPath) {
        return createInternalEngine(indexSettings, store, translogPath, newMergePolicy());
    }

    protected InternalEngine createInternalEngine(IndexSettings indexSettings, Store store, Path translogPath, MergePolicy mergePolicy) {
        EngineConfig config = config(indexSettings, store, translogPath, mergePolicy, null);
        return new InternalEngine(config);
    }

    public EngineConfig config(IndexSettings indexSettings, Store store, Path translogPath, MergePolicy mergePolicy,
            RefreshListeners refreshListeners) {
        IndexWriterConfig iwc = newIndexWriterConfig();
        final EngineConfig.OpenMode openMode;
        try {
            if (Lucene.indexExists(store.directory()) == false) {
                openMode = EngineConfig.OpenMode.CREATE_INDEX_AND_TRANSLOG;
            } else {
                openMode = EngineConfig.OpenMode.OPEN_INDEX_CREATE_TRANSLOG;
            }
        } catch (IOException e) {
            throw new ElasticsearchException("can't find index?", e);
        }
        Engine.EventListener eventListener = new Engine.EventListener() {
            @Override
            public void onFailedEngine(String reason, @Nullable Exception e) {
                // we don't need to notify anybody in this test
            }
        };
        TranslogConfig translogConfig = new TranslogConfig(shardId, translogPath, indexSettings, BigArrays.NON_RECYCLING_INSTANCE);
        EngineConfig config = new EngineConfig(openMode, shardId, threadPool, indexSettings, null, store, createSnapshotDeletionPolicy(),
                mergePolicy, iwc.getAnalyzer(), iwc.getSimilarity(), new CodecService(null, logger), eventListener, null,
                IndexSearcher.getDefaultQueryCache(), IndexSearcher.getDefaultQueryCachingPolicy(), translogConfig,
                TimeValue.timeValueMinutes(5), refreshListeners, IndexRequest.UNSET_AUTO_GENERATED_TIMESTAMP);

        return config;
    }

    protected Term newUid(String id) {
        return new Term("_uid", id);
    }

    protected static final BytesReference B_1 = new BytesArray(new byte[]{1});
    protected static final BytesReference B_2 = new BytesArray(new byte[]{2});
    protected static final BytesReference B_3 = new BytesArray(new byte[]{3});

    public void testCommitStats() {
        // create a doc and refresh
        ParsedDocument doc = testParsedDocument("1", "1", "test", null, -1, -1, testDocumentWithTextField(), B_1, null);
        primaryEngine.index(new Engine.Index(newUid("1"), doc));

        CommitStats stats1 = replicaEngine.commitStats();
        assertThat(stats1.getGeneration(), greaterThan(0L));
        assertThat(stats1.getId(), notNullValue());
        assertThat(stats1.getUserData(), hasKey(Translog.TRANSLOG_GENERATION_KEY));

        // flush the primary engine
        primaryEngine.flush();
        // flush on replica to make flush visible
        replicaEngine.flush();

        CommitStats stats2 = replicaEngine.commitStats();
        assertThat(stats2.getGeneration(), greaterThan(stats1.getGeneration()));
        assertThat(stats2.getId(), notNullValue());
        assertThat(stats2.getId(), not(equalTo(stats1.getId())));
        assertThat(stats2.getUserData(), hasKey(Translog.TRANSLOG_GENERATION_KEY));
        assertThat(stats2.getUserData(), hasKey(Translog.TRANSLOG_UUID_KEY));
        assertThat(stats2.getUserData().get(Translog.TRANSLOG_GENERATION_KEY), not(equalTo(stats1.getUserData().get(Translog.TRANSLOG_GENERATION_KEY))));
        assertThat(stats2.getUserData().get(Translog.TRANSLOG_UUID_KEY), equalTo(stats1.getUserData().get(Translog.TRANSLOG_UUID_KEY)));
    }

    public void testSegments() throws Exception {
        primaryEngine.close(); // recreate without merging
        primaryEngine = createInternalEngine(defaultSettings, store, createTempDir(), NoMergePolicy.INSTANCE);
        List<Segment> segments = primaryEngine.segments(false);
        assertThat(segments.isEmpty(), equalTo(true));
        assertThat(primaryEngine.segmentsStats(false).getCount(), equalTo(0L));
        assertThat(primaryEngine.segmentsStats(false).getMemoryInBytes(), equalTo(0L));

        // create a doc and refresh
        ParsedDocument doc = testParsedDocument("1", "1", "test", null, -1, -1, testDocumentWithTextField(), B_1, null);
        primaryEngine.index(new Engine.Index(newUid("1"), doc));

        ParsedDocument doc2 = testParsedDocument("2", "2", "test", null, -1, -1, testDocumentWithTextField(), B_2, null);
        primaryEngine.index(new Engine.Index(newUid("2"), doc2));
        primaryEngine.refresh("test");

        segments = primaryEngine.segments(false);
        assertThat(segments.size(), equalTo(1));
        SegmentsStats stats = primaryEngine.segmentsStats(false);
        assertThat(stats.getCount(), equalTo(1L));
        assertThat(stats.getTermsMemoryInBytes(), greaterThan(0L));
        assertThat(stats.getStoredFieldsMemoryInBytes(), greaterThan(0L));
        assertThat(stats.getTermVectorsMemoryInBytes(), equalTo(0L));
        assertThat(stats.getNormsMemoryInBytes(), greaterThan(0L));
        assertThat(stats.getPointsMemoryInBytes(), greaterThan(0L));
        assertThat(stats.getDocValuesMemoryInBytes(), greaterThan(0L));
        assertThat(segments.get(0).isCommitted(), equalTo(false));
        assertThat(segments.get(0).isSearch(), equalTo(true));
        assertThat(segments.get(0).getNumDocs(), equalTo(2));
        assertThat(segments.get(0).getDeletedDocs(), equalTo(0));
        assertTrue(segments.get(0).isCompound());
        assertThat(segments.get(0).ramTree, nullValue());

        // Check that the replica sees nothing
        segments = replicaEngine.segments(false);
        assertThat(segments.size(), equalTo(0));
        stats = replicaEngine.segmentsStats(false);
        assertThat(stats.getCount(), equalTo(0L));
        assertThat(stats.getTermsMemoryInBytes(), equalTo(0L));
        assertThat(stats.getStoredFieldsMemoryInBytes(), equalTo(0L));
        assertThat(stats.getTermVectorsMemoryInBytes(), equalTo(0L));
        assertThat(stats.getNormsMemoryInBytes(), equalTo(0L));
        assertThat(stats.getPointsMemoryInBytes(), equalTo(0L));
        assertThat(stats.getDocValuesMemoryInBytes(), equalTo(0L));
        assertThat(segments.size(), equalTo(0));

        // flush the primary engine
        primaryEngine.flush();
        // refresh the replica
        replicaEngine.refresh("tests");

        // Check that the primary AND replica sees segments now
        segments = primaryEngine.segments(false);
        assertThat(segments.size(), equalTo(1));
        assertThat(primaryEngine.segmentsStats(false).getCount(), equalTo(1L));
        assertThat(segments.get(0).isCommitted(), equalTo(true));
        assertThat(segments.get(0).isSearch(), equalTo(true));
        assertThat(segments.get(0).getNumDocs(), equalTo(2));
        assertThat(segments.get(0).getDeletedDocs(), equalTo(0));
        assertThat(segments.get(0).isCompound(), equalTo(true));

        segments = replicaEngine.segments(false);
        assertThat(segments.size(), equalTo(1));
        assertThat(replicaEngine.segmentsStats(false).getCount(), equalTo(1L));
        assertThat(segments.get(0).isCommitted(), equalTo(true));
        assertThat(segments.get(0).isSearch(), equalTo(true));
        assertThat(segments.get(0).getNumDocs(), equalTo(2));
        assertThat(segments.get(0).getDeletedDocs(), equalTo(0));
        assertThat(segments.get(0).isCompound(), equalTo(true));


        ParsedDocument doc3 = testParsedDocument("3", "3", "test", null, -1, -1, testDocumentWithTextField(), B_3, null);
        primaryEngine.index(new Engine.Index(newUid("3"), doc3));
        primaryEngine.refresh("test");

        segments = primaryEngine.segments(false);
        assertThat(segments.size(), equalTo(2));
        assertThat(primaryEngine.segmentsStats(false).getCount(), equalTo(2L));
        assertThat(primaryEngine.segmentsStats(false).getTermsMemoryInBytes(), greaterThan(stats.getTermsMemoryInBytes()));
        assertThat(primaryEngine.segmentsStats(false).getStoredFieldsMemoryInBytes(), greaterThan(stats.getStoredFieldsMemoryInBytes()));
        assertThat(primaryEngine.segmentsStats(false).getTermVectorsMemoryInBytes(), equalTo(0L));
        assertThat(primaryEngine.segmentsStats(false).getNormsMemoryInBytes(), greaterThan(stats.getNormsMemoryInBytes()));
        assertThat(primaryEngine.segmentsStats(false).getPointsMemoryInBytes(), greaterThan(stats.getPointsMemoryInBytes()));
        assertThat(primaryEngine.segmentsStats(false).getDocValuesMemoryInBytes(), greaterThan(stats.getDocValuesMemoryInBytes()));
        assertThat(segments.get(0).getGeneration() < segments.get(1).getGeneration(), equalTo(true));
        assertThat(segments.get(0).isCommitted(), equalTo(true));
        assertThat(segments.get(0).isSearch(), equalTo(true));
        assertThat(segments.get(0).getNumDocs(), equalTo(2));
        assertThat(segments.get(0).getDeletedDocs(), equalTo(0));
        assertThat(segments.get(0).isCompound(), equalTo(true));
        assertThat(segments.get(1).isCommitted(), equalTo(false));
        assertThat(segments.get(1).isSearch(), equalTo(true));
        assertThat(segments.get(1).getNumDocs(), equalTo(1));
        assertThat(segments.get(1).getDeletedDocs(), equalTo(0));
        assertThat(segments.get(1).isCompound(), equalTo(true));

        // Make visible to shadow replica
        primaryEngine.flush();
        replicaEngine.refresh("test");

        segments = replicaEngine.segments(false);
        assertThat(segments.size(), equalTo(2));
        assertThat(replicaEngine.segmentsStats(false).getCount(), equalTo(2L));
        assertThat(replicaEngine.segmentsStats(false).getTermsMemoryInBytes(), greaterThan(stats.getTermsMemoryInBytes()));
        assertThat(replicaEngine.segmentsStats(false).getStoredFieldsMemoryInBytes(), greaterThan(stats.getStoredFieldsMemoryInBytes()));
        assertThat(replicaEngine.segmentsStats(false).getTermVectorsMemoryInBytes(), equalTo(0L));
        assertThat(replicaEngine.segmentsStats(false).getNormsMemoryInBytes(), greaterThan(stats.getNormsMemoryInBytes()));
        assertThat(replicaEngine.segmentsStats(false).getPointsMemoryInBytes(), greaterThan(stats.getPointsMemoryInBytes()));
        assertThat(replicaEngine.segmentsStats(false).getDocValuesMemoryInBytes(), greaterThan(stats.getDocValuesMemoryInBytes()));
        assertThat(segments.get(0).getGeneration() < segments.get(1).getGeneration(), equalTo(true));
        assertThat(segments.get(0).isCommitted(), equalTo(true));
        assertThat(segments.get(0).isSearch(), equalTo(true));
        assertThat(segments.get(0).getNumDocs(), equalTo(2));
        assertThat(segments.get(0).getDeletedDocs(), equalTo(0));
        assertThat(segments.get(0).isCompound(), equalTo(true));
        assertThat(segments.get(1).isCommitted(), equalTo(true));
        assertThat(segments.get(1).isSearch(), equalTo(true));
        assertThat(segments.get(1).getNumDocs(), equalTo(1));
        assertThat(segments.get(1).getDeletedDocs(), equalTo(0));
        assertThat(segments.get(1).isCompound(), equalTo(true));

        primaryEngine.delete(new Engine.Delete("test", "1", newUid("1")));
        primaryEngine.refresh("test");

        segments = primaryEngine.segments(false);
        assertThat(segments.size(), equalTo(2));
        assertThat(primaryEngine.segmentsStats(false).getCount(), equalTo(2L));
        assertThat(segments.get(0).getGeneration() < segments.get(1).getGeneration(), equalTo(true));
        assertThat(segments.get(0).isCommitted(), equalTo(true));
        assertThat(segments.get(0).isSearch(), equalTo(true));
        assertThat(segments.get(0).getNumDocs(), equalTo(1));
        assertThat(segments.get(0).getDeletedDocs(), equalTo(1));
        assertThat(segments.get(0).isCompound(), equalTo(true));
        assertThat(segments.get(1).isCommitted(), equalTo(true));
        assertThat(segments.get(1).isSearch(), equalTo(true));
        assertThat(segments.get(1).getNumDocs(), equalTo(1));
        assertThat(segments.get(1).getDeletedDocs(), equalTo(0));
        assertThat(segments.get(1).isCompound(), equalTo(true));

        // Make visible to shadow replica
        primaryEngine.flush();
        replicaEngine.refresh("test");

        ParsedDocument doc4 = testParsedDocument("4", "4", "test", null, -1, -1, testDocumentWithTextField(), B_3, null);
        primaryEngine.index(new Engine.Index(newUid("4"), doc4));
        primaryEngine.refresh("test");

        segments = primaryEngine.segments(false);
        assertThat(segments.size(), equalTo(3));
        assertThat(primaryEngine.segmentsStats(false).getCount(), equalTo(3L));
        assertThat(segments.get(0).getGeneration() < segments.get(1).getGeneration(), equalTo(true));
        assertThat(segments.get(0).isCommitted(), equalTo(true));
        assertThat(segments.get(0).isSearch(), equalTo(true));
        assertThat(segments.get(0).getNumDocs(), equalTo(1));
        assertThat(segments.get(0).getDeletedDocs(), equalTo(1));
        assertThat(segments.get(0).isCompound(), equalTo(true));

        assertThat(segments.get(1).isCommitted(), equalTo(true));
        assertThat(segments.get(1).isSearch(), equalTo(true));
        assertThat(segments.get(1).getNumDocs(), equalTo(1));
        assertThat(segments.get(1).getDeletedDocs(), equalTo(0));
        assertThat(segments.get(1).isCompound(), equalTo(true));

        assertThat(segments.get(2).isCommitted(), equalTo(false));
        assertThat(segments.get(2).isSearch(), equalTo(true));
        assertThat(segments.get(2).getNumDocs(), equalTo(1));
        assertThat(segments.get(2).getDeletedDocs(), equalTo(0));
        assertThat(segments.get(2).isCompound(), equalTo(true));
    }

    public void testVerboseSegments() throws Exception {
        primaryEngine.close(); // recreate without merging
        primaryEngine = createInternalEngine(defaultSettings, store, createTempDir(), NoMergePolicy.INSTANCE);
        List<Segment> segments = primaryEngine.segments(true);
        assertThat(segments.isEmpty(), equalTo(true));

        ParsedDocument doc = testParsedDocument("1", "1", "test", null, -1, -1, testDocumentWithTextField(), B_1, null);
        primaryEngine.index(new Engine.Index(newUid("1"), doc));
        primaryEngine.refresh("test");

        segments = primaryEngine.segments(true);
        assertThat(segments.size(), equalTo(1));
        assertThat(segments.get(0).ramTree, notNullValue());

        ParsedDocument doc2 = testParsedDocument("2", "2", "test", null, -1, -1, testDocumentWithTextField(), B_2, null);
        primaryEngine.index(new Engine.Index(newUid("2"), doc2));
        primaryEngine.refresh("test");
        ParsedDocument doc3 = testParsedDocument("3", "3", "test", null, -1, -1, testDocumentWithTextField(), B_3, null);
        primaryEngine.index(new Engine.Index(newUid("3"), doc3));
        primaryEngine.refresh("test");

        segments = primaryEngine.segments(true);
        assertThat(segments.size(), equalTo(3));
        assertThat(segments.get(0).ramTree, notNullValue());
        assertThat(segments.get(1).ramTree, notNullValue());
        assertThat(segments.get(2).ramTree, notNullValue());

        // Now make the changes visible to the replica
        primaryEngine.flush();
        replicaEngine.refresh("test");

        segments = replicaEngine.segments(true);
        assertThat(segments.size(), equalTo(3));
        assertThat(segments.get(0).ramTree, notNullValue());
        assertThat(segments.get(1).ramTree, notNullValue());
        assertThat(segments.get(2).ramTree, notNullValue());

    }

    public void testShadowEngineIgnoresWriteOperations() throws Exception {
        // create a document
        ParseContext.Document document = testDocumentWithTextField();
        document.add(new Field(SourceFieldMapper.NAME, BytesReference.toBytes(B_1), SourceFieldMapper.Defaults.FIELD_TYPE));
        ParsedDocument doc = testParsedDocument("1", "1", "test", null, -1, -1, document, B_1, null);
        try {
            replicaEngine.index(new Engine.Index(newUid("1"), doc));
            fail("should have thrown an exception");
        } catch (UnsupportedOperationException e) {}
        replicaEngine.refresh("test");

        // its not there...
        Engine.Searcher searchResult = replicaEngine.acquireSearcher("test");
        MatcherAssert.assertThat(searchResult, EngineSearcherTotalHitsMatcher.engineSearcherTotalHits(0));
        MatcherAssert.assertThat(searchResult, EngineSearcherTotalHitsMatcher.engineSearcherTotalHits(new TermQuery(new Term("value", "test")), 0));
        searchResult.close();
        Engine.GetResult getResult = replicaEngine.get(new Engine.Get(true, newUid("1")));
        assertThat(getResult.exists(), equalTo(false));
        getResult.release();

        // index a document
        document = testDocument();
        document.add(new TextField("value", "test1", Field.Store.YES));
        doc = testParsedDocument("1", "1", "test", null, -1, -1, document, B_1, null);
        try {
            replicaEngine.index(new Engine.Index(newUid("1"), doc));
            fail("should have thrown an exception");
        } catch (UnsupportedOperationException e) {}
        replicaEngine.refresh("test");

        // its still not there...
        searchResult = replicaEngine.acquireSearcher("test");
        MatcherAssert.assertThat(searchResult, EngineSearcherTotalHitsMatcher.engineSearcherTotalHits(0));
        MatcherAssert.assertThat(searchResult, EngineSearcherTotalHitsMatcher.engineSearcherTotalHits(new TermQuery(new Term("value", "test")), 0));
        searchResult.close();
        getResult = replicaEngine.get(new Engine.Get(true, newUid("1")));
        assertThat(getResult.exists(), equalTo(false));
        getResult.release();

        // Now, add a document to the primary so we can test shadow engine deletes
        document = testDocumentWithTextField();
        document.add(new Field(SourceFieldMapper.NAME, BytesReference.toBytes(B_1), SourceFieldMapper.Defaults.FIELD_TYPE));
        doc = testParsedDocument("1", "1", "test", null, -1, -1, document, B_1, null);
        primaryEngine.index(new Engine.Index(newUid("1"), doc));
        primaryEngine.flush();
        replicaEngine.refresh("test");

        // Now the replica can see it
        searchResult = replicaEngine.acquireSearcher("test");
        MatcherAssert.assertThat(searchResult, EngineSearcherTotalHitsMatcher.engineSearcherTotalHits(1));
        MatcherAssert.assertThat(searchResult, EngineSearcherTotalHitsMatcher.engineSearcherTotalHits(new TermQuery(new Term("value", "test")), 1));
        searchResult.close();

        // And the replica can retrieve it
        getResult = replicaEngine.get(new Engine.Get(false, newUid("1")));
        assertThat(getResult.exists(), equalTo(true));
        assertThat(getResult.docIdAndVersion(), notNullValue());
        getResult.release();

        // try to delete it on the replica
        try {
            replicaEngine.delete(new Engine.Delete("test", "1", newUid("1")));
            fail("should have thrown an exception");
        } catch (UnsupportedOperationException e) {}
        replicaEngine.flush();
        replicaEngine.refresh("test");
        primaryEngine.refresh("test");

        // it's still there!
        searchResult = replicaEngine.acquireSearcher("test");
        MatcherAssert.assertThat(searchResult, EngineSearcherTotalHitsMatcher.engineSearcherTotalHits(1));
        MatcherAssert.assertThat(searchResult, EngineSearcherTotalHitsMatcher.engineSearcherTotalHits(new TermQuery(new Term("value", "test")), 1));
        searchResult.close();
        getResult = replicaEngine.get(new Engine.Get(false, newUid("1")));
        assertThat(getResult.exists(), equalTo(true));
        assertThat(getResult.docIdAndVersion(), notNullValue());
        getResult.release();

        // it's still there on the primary also!
        searchResult = primaryEngine.acquireSearcher("test");
        MatcherAssert.assertThat(searchResult, EngineSearcherTotalHitsMatcher.engineSearcherTotalHits(1));
        MatcherAssert.assertThat(searchResult, EngineSearcherTotalHitsMatcher.engineSearcherTotalHits(new TermQuery(new Term("value", "test")), 1));
        searchResult.close();
        getResult = primaryEngine.get(new Engine.Get(false, newUid("1")));
        assertThat(getResult.exists(), equalTo(true));
        assertThat(getResult.docIdAndVersion(), notNullValue());
        getResult.release();
    }

    public void testSimpleOperations() throws Exception {
        Engine.Searcher searchResult = primaryEngine.acquireSearcher("test");
        MatcherAssert.assertThat(searchResult, EngineSearcherTotalHitsMatcher.engineSearcherTotalHits(0));
        searchResult.close();

        // create a document
        ParseContext.Document document = testDocumentWithTextField();
        document.add(new Field(SourceFieldMapper.NAME, BytesReference.toBytes(B_1), SourceFieldMapper.Defaults.FIELD_TYPE));
        ParsedDocument doc = testParsedDocument("1", "1", "test", null, -1, -1, document, B_1, null);
        primaryEngine.index(new Engine.Index(newUid("1"), doc));

        // its not there...
        searchResult = primaryEngine.acquireSearcher("test");
        MatcherAssert.assertThat(searchResult, EngineSearcherTotalHitsMatcher.engineSearcherTotalHits(0));
        MatcherAssert.assertThat(searchResult, EngineSearcherTotalHitsMatcher.engineSearcherTotalHits(new TermQuery(new Term("value", "test")), 0));
        searchResult.close();

        // not on the replica either...
        searchResult = replicaEngine.acquireSearcher("test");
        MatcherAssert.assertThat(searchResult, EngineSearcherTotalHitsMatcher.engineSearcherTotalHits(0));
        MatcherAssert.assertThat(searchResult, EngineSearcherTotalHitsMatcher.engineSearcherTotalHits(new TermQuery(new Term("value", "test")), 0));
        searchResult.close();

        // but, we can still get it (in realtime)
        Engine.GetResult getResult = primaryEngine.get(new Engine.Get(true, newUid("1")));
        assertThat(getResult.exists(), equalTo(true));
        assertThat(getResult.docIdAndVersion(), notNullValue());
        getResult.release();

        // can't get it from the replica, because it's not in the translog for a shadow replica
        getResult = replicaEngine.get(new Engine.Get(true, newUid("1")));
        assertThat(getResult.exists(), equalTo(false));
        getResult.release();

        // but, not there non realtime
        getResult = primaryEngine.get(new Engine.Get(false, newUid("1")));
        assertThat(getResult.exists(), equalTo(true));
        getResult.release();

        // now its there...
        searchResult = primaryEngine.acquireSearcher("test");
        MatcherAssert.assertThat(searchResult, EngineSearcherTotalHitsMatcher.engineSearcherTotalHits(1));
        MatcherAssert.assertThat(searchResult, EngineSearcherTotalHitsMatcher.engineSearcherTotalHits(new TermQuery(new Term("value", "test")), 1));
        searchResult.close();

        // also in non realtime
        getResult = primaryEngine.get(new Engine.Get(false, newUid("1")));
        assertThat(getResult.exists(), equalTo(true));
        assertThat(getResult.docIdAndVersion(), notNullValue());
        getResult.release();

        // still not in the replica because no flush
        searchResult = replicaEngine.acquireSearcher("test");
        MatcherAssert.assertThat(searchResult, EngineSearcherTotalHitsMatcher.engineSearcherTotalHits(0));
        MatcherAssert.assertThat(searchResult, EngineSearcherTotalHitsMatcher.engineSearcherTotalHits(new TermQuery(new Term("value", "test")), 0));
        searchResult.close();

        // now do an update
        document = testDocument();
        document.add(new TextField("value", "test1", Field.Store.YES));
        document.add(new Field(SourceFieldMapper.NAME, BytesReference.toBytes(B_2), SourceFieldMapper.Defaults.FIELD_TYPE));
        doc = testParsedDocument("1", "1", "test", null, -1, -1, document, B_2, null);
        primaryEngine.index(new Engine.Index(newUid("1"), doc));

        // its not updated yet...
        searchResult = primaryEngine.acquireSearcher("test");
        MatcherAssert.assertThat(searchResult, EngineSearcherTotalHitsMatcher.engineSearcherTotalHits(1));
        MatcherAssert.assertThat(searchResult, EngineSearcherTotalHitsMatcher.engineSearcherTotalHits(new TermQuery(new Term("value", "test")), 1));
        MatcherAssert.assertThat(searchResult, EngineSearcherTotalHitsMatcher.engineSearcherTotalHits(new TermQuery(new Term("value", "test1")), 0));
        searchResult.close();

        // but, we can still get it (in realtime)
        getResult = primaryEngine.get(new Engine.Get(true, newUid("1")));
        assertThat(getResult.exists(), equalTo(true));
        assertThat(getResult.docIdAndVersion(), notNullValue());
        getResult.release();

        // refresh and it should be updated
        primaryEngine.refresh("test");

        searchResult = primaryEngine.acquireSearcher("test");
        MatcherAssert.assertThat(searchResult, EngineSearcherTotalHitsMatcher.engineSearcherTotalHits(1));
        MatcherAssert.assertThat(searchResult, EngineSearcherTotalHitsMatcher.engineSearcherTotalHits(new TermQuery(new Term("value", "test")), 0));
        MatcherAssert.assertThat(searchResult, EngineSearcherTotalHitsMatcher.engineSearcherTotalHits(new TermQuery(new Term("value", "test1")), 1));
        searchResult.close();

        // flush, now shadow replica should have the files
        primaryEngine.flush();

        // still not in the replica because the replica hasn't refreshed
        searchResult = replicaEngine.acquireSearcher("test");
        MatcherAssert.assertThat(searchResult, EngineSearcherTotalHitsMatcher.engineSearcherTotalHits(0));
        MatcherAssert.assertThat(searchResult, EngineSearcherTotalHitsMatcher.engineSearcherTotalHits(new TermQuery(new Term("value", "test")), 0));
        searchResult.close();

        replicaEngine.refresh("test");

        // the replica finally sees it because primary has flushed and replica refreshed
        searchResult = replicaEngine.acquireSearcher("test");
        MatcherAssert.assertThat(searchResult, EngineSearcherTotalHitsMatcher.engineSearcherTotalHits(1));
        MatcherAssert.assertThat(searchResult, EngineSearcherTotalHitsMatcher.engineSearcherTotalHits(new TermQuery(new Term("value", "test")), 0));
        MatcherAssert.assertThat(searchResult, EngineSearcherTotalHitsMatcher.engineSearcherTotalHits(new TermQuery(new Term("value", "test1")), 1));
        searchResult.close();

        // now delete
        primaryEngine.delete(new Engine.Delete("test", "1", newUid("1")));

        // its not deleted yet
        searchResult = primaryEngine.acquireSearcher("test");
        MatcherAssert.assertThat(searchResult, EngineSearcherTotalHitsMatcher.engineSearcherTotalHits(1));
        MatcherAssert.assertThat(searchResult, EngineSearcherTotalHitsMatcher.engineSearcherTotalHits(new TermQuery(new Term("value", "test")), 0));
        MatcherAssert.assertThat(searchResult, EngineSearcherTotalHitsMatcher.engineSearcherTotalHits(new TermQuery(new Term("value", "test1")), 1));
        searchResult.close();

        // but, get should not see it (in realtime)
        getResult = primaryEngine.get(new Engine.Get(true, newUid("1")));
        assertThat(getResult.exists(), equalTo(false));
        getResult.release();

        // refresh and it should be deleted
        primaryEngine.refresh("test");

        searchResult = primaryEngine.acquireSearcher("test");
        MatcherAssert.assertThat(searchResult, EngineSearcherTotalHitsMatcher.engineSearcherTotalHits(0));
        MatcherAssert.assertThat(searchResult, EngineSearcherTotalHitsMatcher.engineSearcherTotalHits(new TermQuery(new Term("value", "test")), 0));
        MatcherAssert.assertThat(searchResult, EngineSearcherTotalHitsMatcher.engineSearcherTotalHits(new TermQuery(new Term("value", "test1")), 0));
        searchResult.close();

        // add it back
        document = testDocumentWithTextField();
        document.add(new Field(SourceFieldMapper.NAME, BytesReference.toBytes(B_1), SourceFieldMapper.Defaults.FIELD_TYPE));
        doc = testParsedDocument("1", "1", "test", null, -1, -1, document, B_1, null);
        primaryEngine.index(new Engine.Index(newUid("1"), doc));

        // its not there...
        searchResult = primaryEngine.acquireSearcher("test");
        MatcherAssert.assertThat(searchResult, EngineSearcherTotalHitsMatcher.engineSearcherTotalHits(0));
        MatcherAssert.assertThat(searchResult, EngineSearcherTotalHitsMatcher.engineSearcherTotalHits(new TermQuery(new Term("value", "test")), 0));
        MatcherAssert.assertThat(searchResult, EngineSearcherTotalHitsMatcher.engineSearcherTotalHits(new TermQuery(new Term("value", "test1")), 0));
        searchResult.close();

        // refresh and it should be there
        primaryEngine.refresh("test");

        // now its there...
        searchResult = primaryEngine.acquireSearcher("test");
        MatcherAssert.assertThat(searchResult, EngineSearcherTotalHitsMatcher.engineSearcherTotalHits(1));
        MatcherAssert.assertThat(searchResult, EngineSearcherTotalHitsMatcher.engineSearcherTotalHits(new TermQuery(new Term("value", "test")), 1));
        MatcherAssert.assertThat(searchResult, EngineSearcherTotalHitsMatcher.engineSearcherTotalHits(new TermQuery(new Term("value", "test1")), 0));
        searchResult.close();

        // now flush
        primaryEngine.flush();

        // and, verify get (in real time)
        getResult = primaryEngine.get(new Engine.Get(true, newUid("1")));
        assertThat(getResult.exists(), equalTo(true));
        assertThat(getResult.docIdAndVersion(), notNullValue());
        getResult.release();

        // the replica should see it if we refresh too!
        replicaEngine.refresh("test");
        searchResult = replicaEngine.acquireSearcher("test");
        MatcherAssert.assertThat(searchResult, EngineSearcherTotalHitsMatcher.engineSearcherTotalHits(1));
        MatcherAssert.assertThat(searchResult, EngineSearcherTotalHitsMatcher.engineSearcherTotalHits(new TermQuery(new Term("value", "test")), 1));
        MatcherAssert.assertThat(searchResult, EngineSearcherTotalHitsMatcher.engineSearcherTotalHits(new TermQuery(new Term("value", "test1")), 0));
        searchResult.close();
        getResult = replicaEngine.get(new Engine.Get(true, newUid("1")));
        assertThat(getResult.exists(), equalTo(true));
        assertThat(getResult.docIdAndVersion(), notNullValue());
        getResult.release();

        // make sure we can still work with the engine
        // now do an update
        document = testDocument();
        document.add(new TextField("value", "test1", Field.Store.YES));
        doc = testParsedDocument("1", "1", "test", null, -1, -1, document, B_1, null);
        primaryEngine.index(new Engine.Index(newUid("1"), doc));

        // its not updated yet...
        searchResult = primaryEngine.acquireSearcher("test");
        MatcherAssert.assertThat(searchResult, EngineSearcherTotalHitsMatcher.engineSearcherTotalHits(1));
        MatcherAssert.assertThat(searchResult, EngineSearcherTotalHitsMatcher.engineSearcherTotalHits(new TermQuery(new Term("value", "test")), 1));
        MatcherAssert.assertThat(searchResult, EngineSearcherTotalHitsMatcher.engineSearcherTotalHits(new TermQuery(new Term("value", "test1")), 0));
        searchResult.close();

        // refresh and it should be updated
        primaryEngine.refresh("test");

        searchResult = primaryEngine.acquireSearcher("test");
        MatcherAssert.assertThat(searchResult, EngineSearcherTotalHitsMatcher.engineSearcherTotalHits(1));
        MatcherAssert.assertThat(searchResult, EngineSearcherTotalHitsMatcher.engineSearcherTotalHits(new TermQuery(new Term("value", "test")), 0));
        MatcherAssert.assertThat(searchResult, EngineSearcherTotalHitsMatcher.engineSearcherTotalHits(new TermQuery(new Term("value", "test1")), 1));
        searchResult.close();

        // Make visible to shadow replica
        primaryEngine.flush();
        replicaEngine.refresh("test");

        searchResult = replicaEngine.acquireSearcher("test");
        MatcherAssert.assertThat(searchResult, EngineSearcherTotalHitsMatcher.engineSearcherTotalHits(1));
        MatcherAssert.assertThat(searchResult, EngineSearcherTotalHitsMatcher.engineSearcherTotalHits(new TermQuery(new Term("value", "test")), 0));
        MatcherAssert.assertThat(searchResult, EngineSearcherTotalHitsMatcher.engineSearcherTotalHits(new TermQuery(new Term("value", "test1")), 1));
        searchResult.close();
    }

    public void testSearchResultRelease() throws Exception {
        Engine.Searcher searchResult = replicaEngine.acquireSearcher("test");
        MatcherAssert.assertThat(searchResult, EngineSearcherTotalHitsMatcher.engineSearcherTotalHits(0));
        searchResult.close();

        // create a document
        ParsedDocument doc = testParsedDocument("1", "1", "test", null, -1, -1, testDocumentWithTextField(), B_1, null);
        primaryEngine.index(new Engine.Index(newUid("1"), doc));

        // its not there...
        searchResult = primaryEngine.acquireSearcher("test");
        MatcherAssert.assertThat(searchResult, EngineSearcherTotalHitsMatcher.engineSearcherTotalHits(0));
        MatcherAssert.assertThat(searchResult, EngineSearcherTotalHitsMatcher.engineSearcherTotalHits(new TermQuery(new Term("value", "test")), 0));
        searchResult.close();
        searchResult = replicaEngine.acquireSearcher("test");
        MatcherAssert.assertThat(searchResult, EngineSearcherTotalHitsMatcher.engineSearcherTotalHits(0));
        MatcherAssert.assertThat(searchResult, EngineSearcherTotalHitsMatcher.engineSearcherTotalHits(new TermQuery(new Term("value", "test")), 0));
        searchResult.close();

        // flush & refresh and it should everywhere
        primaryEngine.flush();
        primaryEngine.refresh("test");
        replicaEngine.refresh("test");

        // now its there...
        searchResult = primaryEngine.acquireSearcher("test");
        MatcherAssert.assertThat(searchResult, EngineSearcherTotalHitsMatcher.engineSearcherTotalHits(1));
        MatcherAssert.assertThat(searchResult, EngineSearcherTotalHitsMatcher.engineSearcherTotalHits(new TermQuery(new Term("value", "test")), 1));
        searchResult.close();

        searchResult = replicaEngine.acquireSearcher("test");
        MatcherAssert.assertThat(searchResult, EngineSearcherTotalHitsMatcher.engineSearcherTotalHits(1));
        MatcherAssert.assertThat(searchResult, EngineSearcherTotalHitsMatcher.engineSearcherTotalHits(new TermQuery(new Term("value", "test")), 1));
        // don't release the replica search result yet...

        // delete, refresh and do a new search, it should not be there
        primaryEngine.delete(new Engine.Delete("test", "1", newUid("1")));
        primaryEngine.flush();
        primaryEngine.refresh("test");
        replicaEngine.refresh("test");
        Engine.Searcher updateSearchResult = primaryEngine.acquireSearcher("test");
        MatcherAssert.assertThat(updateSearchResult, EngineSearcherTotalHitsMatcher.engineSearcherTotalHits(0));
        updateSearchResult.close();

        // the non released replica search result should not see the deleted yet...
        MatcherAssert.assertThat(searchResult, EngineSearcherTotalHitsMatcher.engineSearcherTotalHits(1));
        MatcherAssert.assertThat(searchResult, EngineSearcherTotalHitsMatcher.engineSearcherTotalHits(new TermQuery(new Term("value", "test")), 1));
        searchResult.close();
    }

    public void testFailEngineOnCorruption() {
        ParsedDocument doc = testParsedDocument("1", "1", "test", null, -1, -1, testDocumentWithTextField(), B_1, null);
        primaryEngine.index(new Engine.Index(newUid("1"), doc));
        primaryEngine.flush();
        MockDirectoryWrapper leaf = DirectoryUtils.getLeaf(replicaEngine.config().getStore().directory(), MockDirectoryWrapper.class);
        leaf.setRandomIOExceptionRate(1.0);
        leaf.setRandomIOExceptionRateOnOpen(1.0);
        try {
            replicaEngine.refresh("foo");
            fail("exception expected");
        } catch (Exception ex) {

        }
        try {
            Engine.Searcher searchResult = replicaEngine.acquireSearcher("test");
            MatcherAssert.assertThat(searchResult, EngineSearcherTotalHitsMatcher.engineSearcherTotalHits(1));
            MatcherAssert.assertThat(searchResult, EngineSearcherTotalHitsMatcher.engineSearcherTotalHits(new TermQuery(new Term("value", "test")), 1));
            searchResult.close();
            fail("exception expected");
        } catch (EngineClosedException ex) {
            // all is well
        }
    }

    public void testExtractShardId() {
        try (Engine.Searcher test = replicaEngine.acquireSearcher("test")) {
            ShardId shardId = ShardUtils.extractShardId(test.getDirectoryReader());
            assertNotNull(shardId);
            assertEquals(shardId, replicaEngine.config().getShardId());
        }
    }

    /**
     * Random test that throws random exception and ensures all references are
     * counted down / released and resources are closed.
     */
    public void testFailStart() throws IOException {
        // Need a commit point for this
        ParsedDocument doc = testParsedDocument("1", "1", "test", null, -1, -1, testDocumentWithTextField(), B_1, null);
        primaryEngine.index(new Engine.Index(newUid("1"), doc));
        primaryEngine.flush();

        // this test fails if any reader, searcher or directory is not closed - MDW FTW
        final int iters = scaledRandomIntBetween(10, 100);
        for (int i = 0; i < iters; i++) {
            MockDirectoryWrapper wrapper = newMockFSDirectory(dirPath);
            wrapper.setFailOnOpenInput(randomBoolean());
            wrapper.setAllowRandomFileNotFoundException(randomBoolean());
            wrapper.setRandomIOExceptionRate(randomDouble());
            wrapper.setRandomIOExceptionRateOnOpen(randomDouble());
            try (Store store = createStore(wrapper)) {
                int refCount = store.refCount();
                assertTrue("refCount: "+ store.refCount(), store.refCount() > 0);
                ShadowEngine holder;
                try {
                    holder = createShadowEngine(store);
                } catch (EngineCreationFailureException ex) {
                    assertEquals(store.refCount(), refCount);
                    continue;
                }
                assertEquals(store.refCount(), refCount+1);
                final int numStarts = scaledRandomIntBetween(1, 5);
                for (int j = 0; j < numStarts; j++) {
                    try {
                        assertEquals(store.refCount(), refCount + 1);
                        holder.close();
                        holder = createShadowEngine(store);
                        assertEquals(store.refCount(), refCount + 1);
                    } catch (EngineCreationFailureException ex) {
                        // all is fine
                        assertEquals(store.refCount(), refCount);
                        break;
                    }
                }
                holder.close();
                assertEquals(store.refCount(), refCount);
            }
        }
    }

    public void testSettings() {
        CodecService codecService = new CodecService(null, logger);
        assertEquals(replicaEngine.config().getCodec().getName(), codecService.codec(codecName).getName());
    }

    public void testShadowEngineCreationRetry() throws Exception {
        final Path srDir = createTempDir();
        final Store srStore = createStore(srDir);
        Lucene.cleanLuceneIndex(srStore.directory());

        final AtomicBoolean succeeded = new AtomicBoolean(false);
        final CountDownLatch latch = new CountDownLatch(1);

        // Create a shadow Engine, which will freak out because there is no
        // index yet
        Thread t = new Thread(new Runnable() {
            @Override
            public void run() {
                try {
                    latch.await();
                } catch (InterruptedException e) {
                    // ignore interruptions
                }
                try (ShadowEngine srEngine = createShadowEngine(srStore)) {
                    succeeded.set(true);
                } catch (Exception e) {
                    fail("should have been able to create the engine!");
                }
            }
        });
        t.start();

        // count down latch
        // now shadow engine should try to be created
        latch.countDown();

        // Create an InternalEngine, which creates the index so the shadow
        // replica will handle it correctly
        Store pStore = createStore(srDir);
        InternalEngine pEngine = createInternalEngine(pStore, createTempDir("translog-primary"));

        // create a document
        ParseContext.Document document = testDocumentWithTextField();
        document.add(new Field(SourceFieldMapper.NAME, BytesReference.toBytes(B_1), SourceFieldMapper.Defaults.FIELD_TYPE));
        ParsedDocument doc = testParsedDocument("1", "1", "test", null, -1, -1, document, B_1, null);
        pEngine.index(new Engine.Index(newUid("1"), doc));
        pEngine.flush(true, true);

        t.join();
        assertTrue("ShadowEngine should have been able to be created", succeeded.get());
        // (shadow engine is already shut down in the try-with-resources)
        IOUtils.close(srStore, pEngine, pStore);
    }

    public void testNoTranslog() {
        try {
            replicaEngine.getTranslog();
            fail("shadow engine has no translog");
        } catch (UnsupportedOperationException ex) {
            // all good
        }
    }

    public void testDocStats() throws IOException {
        final int numDocs = randomIntBetween(2, 10); // at least 2 documents otherwise we don't see any deletes below
        for (int i = 0; i < numDocs; i++) {
            ParsedDocument doc = testParsedDocument(Integer.toString(i), Integer.toString(i), "test", null, -1, -1, testDocument(), new BytesArray("{}"), null);
<<<<<<< HEAD
            Engine.Index firstIndexRequest = new Engine.Index(newUid(Integer.toString(i)), doc, SequenceNumbersService.UNASSIGNED_SEQ_NO, Versions.MATCH_ANY, VersionType.INTERNAL, PRIMARY, System.nanoTime());
=======
            Engine.Index firstIndexRequest = new Engine.Index(newUid(Integer.toString(i)), doc, Versions.MATCH_ANY, VersionType.INTERNAL, PRIMARY, System.nanoTime(), -1, false);
>>>>>>> 85402d52
            primaryEngine.index(firstIndexRequest);
            assertThat(firstIndexRequest.version(), equalTo(1L));
        }
        DocsStats docStats = primaryEngine.getDocStats();
        assertEquals(numDocs, docStats.getCount());
        assertEquals(0, docStats.getDeleted());

        docStats = replicaEngine.getDocStats();
        assertEquals(0, docStats.getCount());
        assertEquals(0, docStats.getDeleted());
        primaryEngine.flush();

        docStats = replicaEngine.getDocStats();
        assertEquals(0, docStats.getCount());
        assertEquals(0, docStats.getDeleted());
        replicaEngine.refresh("test");
        docStats = replicaEngine.getDocStats();
        assertEquals(numDocs, docStats.getCount());
        assertEquals(0, docStats.getDeleted());
        primaryEngine.forceMerge(randomBoolean(), 1, false, false, false);
    }

    public void testRefreshListenersFails() throws IOException {
        EngineConfig config = config(defaultSettings, store, createTempDir(), newMergePolicy(),
                new RefreshListeners(null, null, null, logger));
        Exception e = expectThrows(IllegalArgumentException.class, () -> new ShadowEngine(config));
        assertEquals("ShadowEngine doesn't support RefreshListeners", e.getMessage());
    }
}<|MERGE_RESOLUTION|>--- conflicted
+++ resolved
@@ -54,15 +54,9 @@
 import org.elasticsearch.index.mapper.Mapping;
 import org.elasticsearch.index.mapper.ParseContext;
 import org.elasticsearch.index.mapper.ParsedDocument;
-<<<<<<< HEAD
-import org.elasticsearch.index.mapper.internal.SourceFieldMapper;
-import org.elasticsearch.index.mapper.internal.UidFieldMapper;
-import org.elasticsearch.index.seqno.SequenceNumbersService;
-=======
 import org.elasticsearch.index.mapper.SourceFieldMapper;
 import org.elasticsearch.index.mapper.UidFieldMapper;
-import org.elasticsearch.index.shard.RefreshListeners;
->>>>>>> 85402d52
+import org.elasticsearch.index.seqno.SequenceNumbersService;
 import org.elasticsearch.index.shard.DocsStats;
 import org.elasticsearch.index.shard.RefreshListeners;
 import org.elasticsearch.index.shard.ShardId;
@@ -995,11 +989,7 @@
         final int numDocs = randomIntBetween(2, 10); // at least 2 documents otherwise we don't see any deletes below
         for (int i = 0; i < numDocs; i++) {
             ParsedDocument doc = testParsedDocument(Integer.toString(i), Integer.toString(i), "test", null, -1, -1, testDocument(), new BytesArray("{}"), null);
-<<<<<<< HEAD
-            Engine.Index firstIndexRequest = new Engine.Index(newUid(Integer.toString(i)), doc, SequenceNumbersService.UNASSIGNED_SEQ_NO, Versions.MATCH_ANY, VersionType.INTERNAL, PRIMARY, System.nanoTime());
-=======
-            Engine.Index firstIndexRequest = new Engine.Index(newUid(Integer.toString(i)), doc, Versions.MATCH_ANY, VersionType.INTERNAL, PRIMARY, System.nanoTime(), -1, false);
->>>>>>> 85402d52
+            Engine.Index firstIndexRequest = new Engine.Index(newUid(Integer.toString(i)), doc, SequenceNumbersService.UNASSIGNED_SEQ_NO, Versions.MATCH_ANY, VersionType.INTERNAL, PRIMARY, System.nanoTime(), -1, false);
             primaryEngine.index(firstIndexRequest);
             assertThat(firstIndexRequest.version(), equalTo(1L));
         }
