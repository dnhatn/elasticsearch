/*
 * Copyright Elasticsearch B.V. and/or licensed to Elasticsearch B.V. under one
 * or more contributor license agreements. Licensed under the "Elastic License
 * 2.0", the "GNU Affero General Public License v3.0 only", and the "Server Side
 * Public License v 1"; you may not use this file except in compliance with, at
 * your election, the "Elastic License 2.0", the "GNU Affero General Public
 * License v3.0 only", or the "Server Side Public License, v 1".
 */

package org.elasticsearch.index.mapper;

import org.apache.lucene.index.BinaryDocValues;
import org.apache.lucene.index.ByteVectorValues;
import org.apache.lucene.index.DocValues;
import org.apache.lucene.index.FloatVectorValues;
import org.apache.lucene.index.KnnVectorValues;
import org.apache.lucene.index.LeafReaderContext;
import org.apache.lucene.index.NumericDocValues;
import org.apache.lucene.index.SortedDocValues;
import org.apache.lucene.index.SortedNumericDocValues;
import org.apache.lucene.index.SortedSetDocValues;
import org.apache.lucene.sandbox.document.HalfFloatPoint;
import org.apache.lucene.util.BytesRef;
import org.apache.lucene.util.NumericUtils;
import org.elasticsearch.common.io.stream.ByteArrayStreamInput;
import org.elasticsearch.core.Nullable;
import org.elasticsearch.index.IndexVersion;
import org.elasticsearch.index.mapper.BlockLoader.BlockFactory;
import org.elasticsearch.index.mapper.BlockLoader.BooleanBuilder;
import org.elasticsearch.index.mapper.BlockLoader.Builder;
import org.elasticsearch.index.mapper.BlockLoader.BytesRefBuilder;
import org.elasticsearch.index.mapper.BlockLoader.Docs;
import org.elasticsearch.index.mapper.BlockLoader.DoubleBuilder;
import org.elasticsearch.index.mapper.BlockLoader.IntBuilder;
import org.elasticsearch.index.mapper.BlockLoader.LongBuilder;
import org.elasticsearch.index.mapper.vectors.DenseVectorFieldMapper;
import org.elasticsearch.index.mapper.vectors.DenseVectorFieldMapper.ElementType;
import org.elasticsearch.index.mapper.vectors.VectorEncoderDecoder;
import org.elasticsearch.search.fetch.StoredFieldsSpec;

import java.io.IOException;

import static org.elasticsearch.index.mapper.vectors.DenseVectorFieldMapper.COSINE_MAGNITUDE_FIELD_SUFFIX;

/**
 * A reader that supports reading doc-values from a Lucene segment in Block fashion.
 */
public abstract class BlockDocValuesReader implements BlockLoader.AllReader {
    private final Thread creationThread;

    public BlockDocValuesReader() {
        this.creationThread = Thread.currentThread();
    }

    protected abstract int docId();

    /**
     * Checks if the reader can be used to read a range documents starting with the given docID by the current thread.
     */
    @Override
    public final boolean canReuse(int startingDocID) {
        return creationThread == Thread.currentThread() && docId() <= startingDocID;
    }

    @Override
    public abstract String toString();

    public abstract static class DocValuesBlockLoader implements BlockLoader {
        public abstract AllReader reader(LeafReaderContext context) throws IOException;

        @Override
        public final ColumnAtATimeReader columnAtATimeReader(LeafReaderContext context) throws IOException {
            return reader(context);
        }

        @Override
        public final RowStrideReader rowStrideReader(LeafReaderContext context) throws IOException {
            return reader(context);
        }

        @Override
        public final StoredFieldsSpec rowStrideStoredFieldSpec() {
            return StoredFieldsSpec.NO_REQUIREMENTS;
        }

        @Override
        public boolean supportsOrdinals() {
            return false;
        }

        @Override
        public SortedSetDocValues ordinals(LeafReaderContext context) throws IOException {
            throw new UnsupportedOperationException();
        }

    }

    public static class LongsBlockLoader extends DocValuesBlockLoader {
        private final String fieldName;

        public LongsBlockLoader(String fieldName) {
            this.fieldName = fieldName;
        }

        @Override
        public Builder builder(BlockFactory factory, int expectedCount) {
            return factory.longs(expectedCount);
        }

        @Override
        public AllReader reader(LeafReaderContext context) throws IOException {
            SortedNumericDocValues docValues = context.reader().getSortedNumericDocValues(fieldName);
            if (docValues != null) {
                NumericDocValues singleton = DocValues.unwrapSingleton(docValues);
                if (singleton != null) {
                    return new SingletonLongs(singleton);
                }
                return new Longs(docValues);
            }
            NumericDocValues singleton = context.reader().getNumericDocValues(fieldName);
            if (singleton != null) {
                return new SingletonLongs(singleton);
            }
            return new ConstantNullsReader();
        }
    }

    // Used for testing.
    interface NumericDocValuesAccessor {
        NumericDocValues numericDocValues();
    }

    static class SingletonLongs extends BlockDocValuesReader implements NumericDocValuesAccessor {
        final NumericDocValues numericDocValues;

        SingletonLongs(NumericDocValues numericDocValues) {
            this.numericDocValues = numericDocValues;
        }

        @Override
        public BlockLoader.Block read(BlockFactory factory, Docs docs, int offset, boolean nullsFiltered) throws IOException {
            if (numericDocValues instanceof BlockLoader.OptionalColumnAtATimeReader direct) {
                BlockLoader.Block result = direct.tryRead(factory, docs, offset, null);
                if (result != null) {
                    return result;
                }
            }
            try (BlockLoader.LongBuilder builder = factory.longsFromDocValues(docs.count() - offset)) {
                for (int i = offset; i < docs.count(); i++) {
                    int doc = docs.get(i);
                    if (numericDocValues.advanceExact(doc)) {
                        builder.appendLong(numericDocValues.longValue());
                    } else {
                        assert nullsFiltered == false : "nullFiltered is true, but doc [" + doc + "] has no value";
                        builder.appendNull();
                    }
                }
                return builder.build();
            }
        }

        @Override
        public void read(int docId, BlockLoader.StoredFields storedFields, Builder builder) throws IOException {
            BlockLoader.LongBuilder blockBuilder = (BlockLoader.LongBuilder) builder;
            if (numericDocValues.advanceExact(docId)) {
                blockBuilder.appendLong(numericDocValues.longValue());
            } else {
                blockBuilder.appendNull();
            }
        }

        @Override
        public int docId() {
            return numericDocValues.docID();
        }

        @Override
        public String toString() {
            return "BlockDocValuesReader.SingletonLongs";
        }

        @Override
        public NumericDocValues numericDocValues() {
            return numericDocValues;
        }
    }

    static class Longs extends BlockDocValuesReader {
        private final SortedNumericDocValues numericDocValues;

        Longs(SortedNumericDocValues numericDocValues) {
            this.numericDocValues = numericDocValues;
        }

        @Override
        public BlockLoader.Block read(BlockFactory factory, Docs docs, int offset, boolean nullsFiltered) throws IOException {
            try (BlockLoader.LongBuilder builder = factory.longsFromDocValues(docs.count() - offset)) {
                for (int i = offset; i < docs.count(); i++) {
                    int doc = docs.get(i);
                    read(doc, builder);
                }
                return builder.build();
            }
        }

        @Override
        public void read(int docId, BlockLoader.StoredFields storedFields, Builder builder) throws IOException {
            read(docId, (LongBuilder) builder);
        }

        private void read(int doc, LongBuilder builder) throws IOException {
            if (false == numericDocValues.advanceExact(doc)) {
                builder.appendNull();
                return;
            }
            int count = numericDocValues.docValueCount();
            if (count == 1) {
                builder.appendLong(numericDocValues.nextValue());
                return;
            }
            builder.beginPositionEntry();
            for (int v = 0; v < count; v++) {
                builder.appendLong(numericDocValues.nextValue());
            }
            builder.endPositionEntry();
        }

        @Override
        public int docId() {
            return numericDocValues.docID();
        }

        @Override
        public String toString() {
            return "BlockDocValuesReader.Longs";
        }
    }

    public static class IntsBlockLoader extends DocValuesBlockLoader {
        private final String fieldName;

        public IntsBlockLoader(String fieldName) {
            this.fieldName = fieldName;
        }

        @Override
        public Builder builder(BlockFactory factory, int expectedCount) {
            return factory.ints(expectedCount);
        }

        @Override
        public AllReader reader(LeafReaderContext context) throws IOException {
            SortedNumericDocValues docValues = context.reader().getSortedNumericDocValues(fieldName);
            if (docValues != null) {
                NumericDocValues singleton = DocValues.unwrapSingleton(docValues);
                if (singleton != null) {
                    return new SingletonInts(singleton);
                }
                return new Ints(docValues);
            }
            NumericDocValues singleton = context.reader().getNumericDocValues(fieldName);
            if (singleton != null) {
                return new SingletonInts(singleton);
            }
            return new ConstantNullsReader();
        }
    }

    private static class SingletonInts extends BlockDocValuesReader {
        private final NumericDocValues numericDocValues;

        SingletonInts(NumericDocValues numericDocValues) {
            this.numericDocValues = numericDocValues;
        }

        @Override
        public BlockLoader.Block read(BlockFactory factory, Docs docs, int offset, boolean nullsFiltered) throws IOException {
            try (BlockLoader.IntBuilder builder = factory.intsFromDocValues(docs.count() - offset)) {
                for (int i = offset; i < docs.count(); i++) {
                    int doc = docs.get(i);
                    if (numericDocValues.advanceExact(doc)) {
                        builder.appendInt(Math.toIntExact(numericDocValues.longValue()));
                    } else {
                        builder.appendNull();
                    }
                }
                return builder.build();
            }
        }

        @Override
        public void read(int docId, BlockLoader.StoredFields storedFields, Builder builder) throws IOException {
            IntBuilder blockBuilder = (IntBuilder) builder;
            if (numericDocValues.advanceExact(docId)) {
                blockBuilder.appendInt(Math.toIntExact(numericDocValues.longValue()));
            } else {
                blockBuilder.appendNull();
            }
        }

        @Override
        public int docId() {
            return numericDocValues.docID();
        }

        @Override
        public String toString() {
            return "BlockDocValuesReader.SingletonInts";
        }
    }

    private static class Ints extends BlockDocValuesReader {
        private final SortedNumericDocValues numericDocValues;

        Ints(SortedNumericDocValues numericDocValues) {
            this.numericDocValues = numericDocValues;
        }

        @Override
        public BlockLoader.Block read(BlockFactory factory, Docs docs, int offset, boolean nullsFiltered) throws IOException {
            try (BlockLoader.IntBuilder builder = factory.intsFromDocValues(docs.count() - offset)) {
                for (int i = offset; i < docs.count(); i++) {
                    int doc = docs.get(i);
                    read(doc, builder);
                }
                return builder.build();
            }
        }

        @Override
        public void read(int docId, BlockLoader.StoredFields storedFields, Builder builder) throws IOException {
            read(docId, (IntBuilder) builder);
        }

        private void read(int doc, IntBuilder builder) throws IOException {
            if (false == numericDocValues.advanceExact(doc)) {
                builder.appendNull();
                return;
            }
            int count = numericDocValues.docValueCount();
            if (count == 1) {
                builder.appendInt(Math.toIntExact(numericDocValues.nextValue()));
                return;
            }
            builder.beginPositionEntry();
            for (int v = 0; v < count; v++) {
                builder.appendInt(Math.toIntExact(numericDocValues.nextValue()));
            }
            builder.endPositionEntry();
        }

        @Override
        public int docId() {
            return numericDocValues.docID();
        }

        @Override
        public String toString() {
            return "BlockDocValuesReader.Ints";
        }
    }

    /**
     * Convert from the stored {@link long} into the {@link double} to load.
     */
    public sealed interface ToDouble {
        double convert(long v);

        void convert(long[] src, int srcOffset, double[] dst, int dstOff, int count);

        BlockLoader.Block readThenConvert(BlockFactory factory, NumericDocValues dv, Docs docs, int offset) throws IOException;

        ToDouble SORTABLE_SHORT_TO_HALF_FLOAT = new SortableShortToHalfFloat();
        ToDouble SORTABLE_INT_TO_FLOAT = new SortableIntToFloat();
        ToDouble SORTABLE_LONG_TO_DOUBLE = new SortableLongToDouble();
    }

    private static final class SortableShortToHalfFloat implements ToDouble {
        @Override
        public double convert(long v) {
            return HalfFloatPoint.sortableShortToHalfFloat((short) v);
        }

        @Override
        public void convert(long[] src, int srcOffset, double[] dst, int dstOff, int count) {
            for (int i = 0; i < count; i++) {
                dst[dstOff + i] = HalfFloatPoint.sortableShortToHalfFloat((short) src[srcOffset + i]);
            }
        }

        @Override
        public BlockLoader.Block readThenConvert(BlockFactory factory, NumericDocValues dv, Docs docs, int offset) throws IOException {
            try (BlockLoader.DoubleBuilder builder = factory.doublesFromDocValues(docs.count() - offset)) {
                for (int i = offset; i < docs.count(); i++) {
                    int doc = docs.get(i);
                    if (dv.advanceExact(doc)) {
                        builder.appendDouble(HalfFloatPoint.sortableShortToHalfFloat((short) dv.longValue()));
                    } else {
                        builder.appendNull();
                    }
                }
                return builder.build();
            }
        }
    }

    private static final class SortableIntToFloat implements BlockDocValuesReader.ToDouble {
        @Override
        public double convert(long v) {
            return NumericUtils.sortableIntToFloat((int) v);
        }

        @Override
        public void convert(long[] src, int srcOffset, double[] dst, int dstOff, int count) {
            for (int i = 0; i < count; i++) {
                dst[dstOff + i] = NumericUtils.sortableIntToFloat((int) src[srcOffset + i]);
            }
        }

        @Override
        public BlockLoader.Block readThenConvert(BlockFactory factory, NumericDocValues dv, Docs docs, int offset) throws IOException {
            try (BlockLoader.DoubleBuilder builder = factory.doublesFromDocValues(docs.count() - offset)) {
                for (int i = offset; i < docs.count(); i++) {
                    int doc = docs.get(i);
                    if (dv.advanceExact(doc)) {
                        builder.appendDouble(NumericUtils.sortableIntToFloat((int) dv.longValue()));
                    } else {
                        builder.appendNull();
                    }
                }
                return builder.build();
            }
        }
    }

    private static final class SortableLongToDouble implements BlockDocValuesReader.ToDouble {
        @Override
        public double convert(long v) {
            return NumericUtils.sortableLongToDouble(v);
        }

        @Override
        public void convert(long[] src, int srcOffset, double[] dst, int dstOff, int count) {
            for (int i = 0; i < count; i++) {
                dst[dstOff + i] = NumericUtils.sortableLongToDouble(src[srcOffset + i]);
            }
        }

        @Override
        public BlockLoader.Block readThenConvert(BlockFactory factory, NumericDocValues dv, Docs docs, int offset) throws IOException {
            try (BlockLoader.DoubleBuilder builder = factory.doublesFromDocValues(docs.count() - offset)) {
                for (int i = offset; i < docs.count(); i++) {
                    int doc = docs.get(i);
                    if (dv.advanceExact(doc)) {
                        builder.appendDouble(NumericUtils.sortableLongToDouble(dv.longValue()));
                    } else {
                        builder.appendNull();
                    }
                }
                return builder.build();
            }
        }
    }

    public record LongToScaledFloat(double scalingFactor) implements ToDouble {
        @Override
        public double convert(long v) {
            return v / scalingFactor;
        }

        @Override
        public void convert(long[] src, int srcOffset, double[] dst, int dstOff, int count) {
            for (int i = 0; i < count; i++) {
                dst[dstOff + i] = src[srcOffset + i] / scalingFactor;
            }
        }

        @Override
        public BlockLoader.Block readThenConvert(BlockFactory factory, NumericDocValues dv, Docs docs, int offset) throws IOException {
            try (BlockLoader.DoubleBuilder builder = factory.doublesFromDocValues(docs.count() - offset)) {
                for (int i = offset; i < docs.count(); i++) {
                    int doc = docs.get(i);
                    if (dv.advanceExact(doc)) {
                        builder.appendDouble(dv.longValue() / scalingFactor);
                    } else {
                        builder.appendNull();
                    }
                }
                return builder.build();
            }
        }
    }

    public static class DoublesBlockLoader extends DocValuesBlockLoader {
        private final String fieldName;
        private final ToDouble toDouble;

        public DoublesBlockLoader(String fieldName, ToDouble toDouble) {
            this.fieldName = fieldName;
            this.toDouble = toDouble;
        }

        @Override
        public Builder builder(BlockFactory factory, int expectedCount) {
            return factory.doubles(expectedCount);
        }

        @Override
        public AllReader reader(LeafReaderContext context) throws IOException {
            SortedNumericDocValues docValues = context.reader().getSortedNumericDocValues(fieldName);
            if (docValues != null) {
                NumericDocValues singleton = DocValues.unwrapSingleton(docValues);
                if (singleton != null) {
                    return new SingletonDoubles(singleton, toDouble);
                }
                return new Doubles(docValues, toDouble);
            }
            NumericDocValues singleton = context.reader().getNumericDocValues(fieldName);
            if (singleton != null) {
                return new SingletonDoubles(singleton, toDouble);
            }
            return new ConstantNullsReader();
        }
    }

<<<<<<< HEAD
    public interface OptionalSingletonDoubles {
        /**
         * Attempts to read the values of all documents in {@code docs} and convert them to doubles.
         * Returns {@code null} if unable to load the values.
         */
        @Nullable
        BlockLoader.Block tryReadDoubles(
            BlockFactory factory,
            Docs docs,
            int offset,
            BlockDocValuesReader.ToDouble toDouble,
            boolean nullsFiltered
        ) throws IOException;
    }

    private static class SingletonDoubles extends BlockDocValuesReader {
=======
    static class SingletonDoubles extends BlockDocValuesReader implements NumericDocValuesAccessor {
>>>>>>> 65ec9e80
        private final NumericDocValues docValues;
        private final ToDouble toDouble;

        SingletonDoubles(NumericDocValues docValues, ToDouble toDouble) {
            this.docValues = docValues;
            this.toDouble = toDouble;
        }

        @Override
        public BlockLoader.Block read(BlockFactory factory, Docs docs, int offset, boolean nullsFiltered) throws IOException {
<<<<<<< HEAD
            if (docValues instanceof OptionalSingletonDoubles direct) {
                BlockLoader.Block block = direct.tryReadDoubles(factory, docs, offset, toDouble, nullsFiltered);
                if (block != null) {
                    return block;
=======
            if (docValues instanceof BlockLoader.OptionalColumnAtATimeReader direct) {
                BlockLoader.Block result = direct.tryRead(factory, docs, offset, toDouble);
                if (result != null) {
                    return result;
                }
            }
            try (BlockLoader.DoubleBuilder builder = factory.doublesFromDocValues(docs.count() - offset)) {
                for (int i = offset; i < docs.count(); i++) {
                    int doc = docs.get(i);
                    if (docValues.advanceExact(doc)) {
                        builder.appendDouble(toDouble.convert(docValues.longValue()));
                    } else {
                        builder.appendNull();
                    }
>>>>>>> 65ec9e80
                }
            }
            return toDouble.readThenConvert(factory, docValues, docs, offset);
        }

        @Override
        public void read(int docId, BlockLoader.StoredFields storedFields, Builder builder) throws IOException {
            DoubleBuilder blockBuilder = (DoubleBuilder) builder;
            if (docValues.advanceExact(docId)) {
                blockBuilder.appendDouble(toDouble.convert(docValues.longValue()));
            } else {
                blockBuilder.appendNull();
            }
        }

        @Override
        public int docId() {
            return docValues.docID();
        }

        @Override
        public String toString() {
            return "BlockDocValuesReader.SingletonDoubles";
        }

        @Override
        public NumericDocValues numericDocValues() {
            return docValues;
        }
    }

    static class Doubles extends BlockDocValuesReader {
        private final SortedNumericDocValues docValues;
        private final ToDouble toDouble;

        Doubles(SortedNumericDocValues docValues, ToDouble toDouble) {
            this.docValues = docValues;
            this.toDouble = toDouble;
        }

        @Override
        public BlockLoader.Block read(BlockFactory factory, Docs docs, int offset, boolean nullsFiltered) throws IOException {
            try (BlockLoader.DoubleBuilder builder = factory.doublesFromDocValues(docs.count() - offset)) {
                for (int i = offset; i < docs.count(); i++) {
                    int doc = docs.get(i);
                    read(doc, builder);
                }
                return builder.build();
            }
        }

        @Override
        public void read(int docId, BlockLoader.StoredFields storedFields, Builder builder) throws IOException {
            read(docId, (DoubleBuilder) builder);
        }

        private void read(int doc, DoubleBuilder builder) throws IOException {
            if (false == docValues.advanceExact(doc)) {
                builder.appendNull();
                return;
            }
            int count = docValues.docValueCount();
            if (count == 1) {
                builder.appendDouble(toDouble.convert(docValues.nextValue()));
                return;
            }
            builder.beginPositionEntry();
            for (int v = 0; v < count; v++) {
                builder.appendDouble(toDouble.convert(docValues.nextValue()));
            }
            builder.endPositionEntry();
        }

        @Override
        public int docId() {
            return docValues.docID();
        }

        @Override
        public String toString() {
            return "BlockDocValuesReader.Doubles";
        }
    }

    public static class DenseVectorBlockLoader extends DocValuesBlockLoader {
        private final String fieldName;
        private final int dimensions;
        private final DenseVectorFieldMapper.DenseVectorFieldType fieldType;

        public DenseVectorBlockLoader(String fieldName, int dimensions, DenseVectorFieldMapper.DenseVectorFieldType fieldType) {
            this.fieldName = fieldName;
            this.dimensions = dimensions;
            this.fieldType = fieldType;
        }

        @Override
        public Builder builder(BlockFactory factory, int expectedCount) {
            return factory.denseVectors(expectedCount, dimensions);
        }

        @Override
        public AllReader reader(LeafReaderContext context) throws IOException {
            switch (fieldType.getElementType()) {
                case FLOAT -> {
                    FloatVectorValues floatVectorValues = context.reader().getFloatVectorValues(fieldName);
                    if (floatVectorValues != null) {
                        if (fieldType.isNormalized()) {
                            NumericDocValues magnitudeDocValues = context.reader()
                                .getNumericDocValues(fieldType.name() + COSINE_MAGNITUDE_FIELD_SUFFIX);
                            return new FloatDenseVectorNormalizedValuesBlockReader(floatVectorValues, dimensions, magnitudeDocValues);
                        }
                        return new FloatDenseVectorValuesBlockReader(floatVectorValues, dimensions);
                    }
                }
                case BYTE -> {
                    ByteVectorValues byteVectorValues = context.reader().getByteVectorValues(fieldName);
                    if (byteVectorValues != null) {
                        return new ByteDenseVectorValuesBlockReader(byteVectorValues, dimensions);
                    }
                }
            }

            return new ConstantNullsReader();
        }
    }

    private abstract static class DenseVectorValuesBlockReader<T extends KnnVectorValues> extends BlockDocValuesReader {

        protected final T vectorValues;
        protected final KnnVectorValues.DocIndexIterator iterator;
        protected final int dimensions;

        DenseVectorValuesBlockReader(T vectorValues, int dimensions) {
            this.vectorValues = vectorValues;
            iterator = vectorValues.iterator();
            this.dimensions = dimensions;
        }

        @Override
        public BlockLoader.Block read(BlockFactory factory, Docs docs, int offset, boolean nullsFiltered) throws IOException {
            // Doubles from doc values ensures that the values are in order
            try (BlockLoader.FloatBuilder builder = factory.denseVectors(docs.count() - offset, dimensions)) {
                for (int i = offset; i < docs.count(); i++) {
                    read(docs.get(i), builder);
                }
                return builder.build();
            }
        }

        @Override
        public void read(int docId, BlockLoader.StoredFields storedFields, Builder builder) throws IOException {
            read(docId, (BlockLoader.FloatBuilder) builder);
        }

        private void read(int doc, BlockLoader.FloatBuilder builder) throws IOException {
            assert vectorValues.dimension() == dimensions
                : "unexpected dimensions for vector value; expected " + dimensions + " but got " + vectorValues.dimension();

            if (iterator.docID() > doc) {
                builder.appendNull();
            } else if (iterator.docID() == doc || iterator.advance(doc) == doc) {
                builder.beginPositionEntry();
                appendDoc(builder);
                builder.endPositionEntry();
            } else {
                builder.appendNull();
            }
        }

        protected abstract void appendDoc(BlockLoader.FloatBuilder builder) throws IOException;

        @Override
        public int docId() {
            return iterator.docID();
        }
    }

    private static class FloatDenseVectorValuesBlockReader extends DenseVectorValuesBlockReader<FloatVectorValues> {

        FloatDenseVectorValuesBlockReader(FloatVectorValues floatVectorValues, int dimensions) {
            super(floatVectorValues, dimensions);
        }

        protected void appendDoc(BlockLoader.FloatBuilder builder) throws IOException {
            float[] floats = vectorValues.vectorValue(iterator.index());
            for (float aFloat : floats) {
                builder.appendFloat(aFloat);
            }
        }

        @Override
        public String toString() {
            return "BlockDocValuesReader.FloatDenseVectorValuesBlockReader";
        }
    }

    private static class FloatDenseVectorNormalizedValuesBlockReader extends DenseVectorValuesBlockReader<FloatVectorValues> {
        private final NumericDocValues magnitudeDocValues;

        FloatDenseVectorNormalizedValuesBlockReader(
            FloatVectorValues floatVectorValues,
            int dimensions,
            NumericDocValues magnitudeDocValues
        ) {
            super(floatVectorValues, dimensions);
            this.magnitudeDocValues = magnitudeDocValues;
        }

        @Override
        protected void appendDoc(BlockLoader.FloatBuilder builder) throws IOException {
            float magnitude = 1.0f;
            // If all vectors are normalized, no doc values will be present. The vector may be normalized already, so we may not have a
            // stored magnitude for all docs
            if ((magnitudeDocValues != null) && magnitudeDocValues.advanceExact(iterator.docID())) {
                magnitude = Float.intBitsToFloat((int) magnitudeDocValues.longValue());
            }
            float[] floats = vectorValues.vectorValue(iterator.index());
            for (float aFloat : floats) {
                builder.appendFloat(aFloat * magnitude);
            }
        }

        @Override
        public String toString() {
            return "BlockDocValuesReader.FloatDenseVectorNormalizedValuesBlockReader";
        }
    }

    private static class ByteDenseVectorValuesBlockReader extends DenseVectorValuesBlockReader<ByteVectorValues> {
        ByteDenseVectorValuesBlockReader(ByteVectorValues floatVectorValues, int dimensions) {
            super(floatVectorValues, dimensions);
        }

        protected void appendDoc(BlockLoader.FloatBuilder builder) throws IOException {
            byte[] bytes = vectorValues.vectorValue(iterator.index());
            for (byte aFloat : bytes) {
                builder.appendFloat(aFloat);
            }
        }

        @Override
        public String toString() {
            return "BlockDocValuesReader.ByteDenseVectorValuesBlockReader";
        }
    }

    public static class BytesRefsFromOrdsBlockLoader extends DocValuesBlockLoader {
        private final String fieldName;

        public BytesRefsFromOrdsBlockLoader(String fieldName) {
            this.fieldName = fieldName;
        }

        @Override
        public BytesRefBuilder builder(BlockFactory factory, int expectedCount) {
            return factory.bytesRefs(expectedCount);
        }

        @Override
        public AllReader reader(LeafReaderContext context) throws IOException {
            SortedSetDocValues docValues = context.reader().getSortedSetDocValues(fieldName);
            if (docValues != null) {
                SortedDocValues singleton = DocValues.unwrapSingleton(docValues);
                if (singleton != null) {
                    return new SingletonOrdinals(singleton);
                }
                return new Ordinals(docValues);
            }
            SortedDocValues singleton = context.reader().getSortedDocValues(fieldName);
            if (singleton != null) {
                return new SingletonOrdinals(singleton);
            }
            return new ConstantNullsReader();
        }

        @Override
        public boolean supportsOrdinals() {
            return true;
        }

        @Override
        public SortedSetDocValues ordinals(LeafReaderContext context) throws IOException {
            return DocValues.getSortedSet(context.reader(), fieldName);
        }

        @Override
        public String toString() {
            return "BytesRefsFromOrds[" + fieldName + "]";
        }
    }

    private static class SingletonOrdinals extends BlockDocValuesReader {
        private final SortedDocValues ordinals;

        SingletonOrdinals(SortedDocValues ordinals) {
            this.ordinals = ordinals;
        }

        private BlockLoader.Block readSingleDoc(BlockFactory factory, int docId) throws IOException {
            if (ordinals.advanceExact(docId)) {
                BytesRef v = ordinals.lookupOrd(ordinals.ordValue());
                // the returned BytesRef can be reused
                return factory.constantBytes(BytesRef.deepCopyOf(v), 1);
            } else {
                return factory.constantNulls(1);
            }
        }

        @Override
        public BlockLoader.Block read(BlockFactory factory, Docs docs, int offset, boolean nullsFiltered) throws IOException {
            if (docs.count() - offset == 1) {
                return readSingleDoc(factory, docs.get(offset));
            }
            if (ordinals instanceof BlockLoader.OptionalColumnAtATimeReader direct) {
                BlockLoader.Block block = direct.tryRead(factory, docs, offset, null);
                if (block != null) {
                    return block;
                }
            }
            try (var builder = factory.singletonOrdinalsBuilder(ordinals, docs.count() - offset, false)) {
                for (int i = offset; i < docs.count(); i++) {
                    int doc = docs.get(i);
                    if (ordinals.advanceExact(doc)) {
                        builder.appendOrd(ordinals.ordValue());
                    } else {
                        builder.appendNull();
                    }
                }
                return builder.build();
            }
        }

        @Override
        public void read(int docId, BlockLoader.StoredFields storedFields, Builder builder) throws IOException {
            if (ordinals.advanceExact(docId)) {
                ((BytesRefBuilder) builder).appendBytesRef(ordinals.lookupOrd(ordinals.ordValue()));
            } else {
                builder.appendNull();
            }
        }

        @Override
        public int docId() {
            return ordinals.docID();
        }

        @Override
        public String toString() {
            return "BlockDocValuesReader.SingletonOrdinals";
        }
    }

    private static class Ordinals extends BlockDocValuesReader {
        private final SortedSetDocValues ordinals;

        Ordinals(SortedSetDocValues ordinals) {
            this.ordinals = ordinals;
        }

        @Override
        public BlockLoader.Block read(BlockFactory factory, Docs docs, int offset, boolean nullsFiltered) throws IOException {
            if (docs.count() - offset == 1) {
                return readSingleDoc(factory, docs.get(offset));
            }
            try (var builder = factory.sortedSetOrdinalsBuilder(ordinals, docs.count() - offset)) {
                for (int i = offset; i < docs.count(); i++) {
                    int doc = docs.get(i);
                    if (doc < ordinals.docID()) {
                        throw new IllegalStateException("docs within same block must be in order");
                    }
                    if (ordinals.advanceExact(doc) == false) {
                        builder.appendNull();
                        continue;
                    }
                    int count = ordinals.docValueCount();
                    if (count == 1) {
                        builder.appendOrd(Math.toIntExact(ordinals.nextOrd()));
                    } else {
                        builder.beginPositionEntry();
                        for (int c = 0; c < count; c++) {
                            builder.appendOrd(Math.toIntExact(ordinals.nextOrd()));
                        }
                        builder.endPositionEntry();
                    }
                }
                return builder.build();
            }
        }

        @Override
        public void read(int docId, BlockLoader.StoredFields storedFields, Builder builder) throws IOException {
            read(docId, (BytesRefBuilder) builder);
        }

        private BlockLoader.Block readSingleDoc(BlockFactory factory, int docId) throws IOException {
            if (ordinals.advanceExact(docId) == false) {
                return factory.constantNulls(1);
            }
            int count = ordinals.docValueCount();
            if (count == 1) {
                BytesRef v = ordinals.lookupOrd(ordinals.nextOrd());
                return factory.constantBytes(BytesRef.deepCopyOf(v), 1);
            }
            try (var builder = factory.bytesRefsFromDocValues(count)) {
                builder.beginPositionEntry();
                for (int c = 0; c < count; c++) {
                    BytesRef v = ordinals.lookupOrd(ordinals.nextOrd());
                    builder.appendBytesRef(v);
                }
                builder.endPositionEntry();
                return builder.build();
            }
        }

        private void read(int docId, BytesRefBuilder builder) throws IOException {
            if (false == ordinals.advanceExact(docId)) {
                builder.appendNull();
                return;
            }
            int count = ordinals.docValueCount();
            if (count == 1) {
                builder.appendBytesRef(ordinals.lookupOrd(ordinals.nextOrd()));
                return;
            }
            builder.beginPositionEntry();
            for (int v = 0; v < count; v++) {
                builder.appendBytesRef(ordinals.lookupOrd(ordinals.nextOrd()));
            }
            builder.endPositionEntry();
        }

        @Override
        public int docId() {
            return ordinals.docID();
        }

        @Override
        public String toString() {
            return "BlockDocValuesReader.Ordinals";
        }
    }

    public static class BytesRefsFromBinaryBlockLoader extends DocValuesBlockLoader {
        private final String fieldName;

        public BytesRefsFromBinaryBlockLoader(String fieldName) {
            this.fieldName = fieldName;
        }

        @Override
        public Builder builder(BlockFactory factory, int expectedCount) {
            return factory.bytesRefs(expectedCount);
        }

        @Override
        public AllReader reader(LeafReaderContext context) throws IOException {
            BinaryDocValues docValues = context.reader().getBinaryDocValues(fieldName);
            if (docValues == null) {
                return new ConstantNullsReader();
            }
            return new BytesRefsFromBinary(docValues);
        }
    }

    private static class BytesRefsFromBinary extends BlockDocValuesReader {
        private final BinaryDocValues docValues;
        private final ByteArrayStreamInput in = new ByteArrayStreamInput();
        private final BytesRef scratch = new BytesRef();

        BytesRefsFromBinary(BinaryDocValues docValues) {
            this.docValues = docValues;
        }

        @Override
        public BlockLoader.Block read(BlockFactory factory, Docs docs, int offset, boolean nullsFiltered) throws IOException {
            try (BlockLoader.BytesRefBuilder builder = factory.bytesRefs(docs.count() - offset)) {
                for (int i = offset; i < docs.count(); i++) {
                    int doc = docs.get(i);
                    read(doc, builder);
                }
                return builder.build();
            }
        }

        @Override
        public void read(int docId, BlockLoader.StoredFields storedFields, Builder builder) throws IOException {
            read(docId, (BytesRefBuilder) builder);
        }

        private void read(int doc, BytesRefBuilder builder) throws IOException {
            if (false == docValues.advanceExact(doc)) {
                builder.appendNull();
                return;
            }
            BytesRef bytes = docValues.binaryValue();
            assert bytes.length > 0;
            in.reset(bytes.bytes, bytes.offset, bytes.length);
            int count = in.readVInt();
            scratch.bytes = bytes.bytes;

            if (count == 1) {
                scratch.length = in.readVInt();
                scratch.offset = in.getPosition();
                builder.appendBytesRef(scratch);
                return;
            }
            builder.beginPositionEntry();
            for (int v = 0; v < count; v++) {
                scratch.length = in.readVInt();
                scratch.offset = in.getPosition();
                in.setPosition(scratch.offset + scratch.length);
                builder.appendBytesRef(scratch);
            }
            builder.endPositionEntry();
        }

        @Override
        public int docId() {
            return docValues.docID();
        }

        @Override
        public String toString() {
            return "BlockDocValuesReader.Bytes";
        }
    }

    public static class DenseVectorFromBinaryBlockLoader extends DocValuesBlockLoader {
        private final String fieldName;
        private final int dims;
        private final IndexVersion indexVersion;
        private final ElementType elementType;

        public DenseVectorFromBinaryBlockLoader(String fieldName, int dims, IndexVersion indexVersion, ElementType elementType) {
            this.fieldName = fieldName;
            this.dims = dims;
            this.indexVersion = indexVersion;
            this.elementType = elementType;
        }

        @Override
        public Builder builder(BlockFactory factory, int expectedCount) {
            return factory.denseVectors(expectedCount, dims);
        }

        @Override
        public AllReader reader(LeafReaderContext context) throws IOException {
            BinaryDocValues docValues = context.reader().getBinaryDocValues(fieldName);
            if (docValues == null) {
                return new ConstantNullsReader();
            }
            switch (elementType) {
                case FLOAT:
                    return new FloatDenseVectorFromBinary(docValues, dims, indexVersion);
                case BYTE:
                    return new ByteDenseVectorFromBinary(docValues, dims, indexVersion);
                default:
                    throw new IllegalArgumentException("Unknown element type [" + elementType + "]");
            }
        }
    }

    // Abstract base for dense vector readers
    private abstract static class AbstractDenseVectorFromBinary<T> extends BlockDocValuesReader {
        protected final BinaryDocValues docValues;
        protected final IndexVersion indexVersion;
        protected final int dimensions;
        protected final T scratch;

        AbstractDenseVectorFromBinary(BinaryDocValues docValues, int dims, IndexVersion indexVersion, T scratch) {
            this.docValues = docValues;
            this.indexVersion = indexVersion;
            this.dimensions = dims;
            this.scratch = scratch;
        }

        @Override
        public int docId() {
            return docValues.docID();
        }

        @Override
        public void read(int docId, BlockLoader.StoredFields storedFields, Builder builder) throws IOException {
            read(docId, (BlockLoader.FloatBuilder) builder);
        }

        @Override
        public BlockLoader.Block read(BlockFactory factory, Docs docs, int offset, boolean nullsFiltered) throws IOException {
            try (BlockLoader.FloatBuilder builder = factory.denseVectors(docs.count() - offset, dimensions)) {
                for (int i = offset; i < docs.count(); i++) {
                    int doc = docs.get(i);
                    read(doc, builder);
                }
                return builder.build();
            }
        }

        private void read(int doc, BlockLoader.FloatBuilder builder) throws IOException {
            if (docValues.advanceExact(doc) == false) {
                builder.appendNull();
                return;
            }
            BytesRef bytesRef = docValues.binaryValue();
            assert bytesRef.length > 0;
            decodeDenseVector(bytesRef, scratch);

            builder.beginPositionEntry();
            writeScratchToBuilder(scratch, builder);
            builder.endPositionEntry();
        }

        protected abstract void decodeDenseVector(BytesRef bytesRef, T scratch);

        protected abstract void writeScratchToBuilder(T scratch, BlockLoader.FloatBuilder builder);
    }

    private static class FloatDenseVectorFromBinary extends AbstractDenseVectorFromBinary<float[]> {
        FloatDenseVectorFromBinary(BinaryDocValues docValues, int dims, IndexVersion indexVersion) {
            super(docValues, dims, indexVersion, new float[dims]);
        }

        @Override
        protected void writeScratchToBuilder(float[] scratch, BlockLoader.FloatBuilder builder) {
            for (float value : scratch) {
                builder.appendFloat(value);
            }
        }

        @Override
        protected void decodeDenseVector(BytesRef bytesRef, float[] scratch) {
            VectorEncoderDecoder.decodeDenseVector(indexVersion, bytesRef, scratch);
        }

        @Override
        public String toString() {
            return "FloatDenseVectorFromBinary.Bytes";
        }
    }

    private static class ByteDenseVectorFromBinary extends AbstractDenseVectorFromBinary<byte[]> {
        ByteDenseVectorFromBinary(BinaryDocValues docValues, int dims, IndexVersion indexVersion) {
            super(docValues, dims, indexVersion, new byte[dims]);
        }

        @Override
        public String toString() {
            return "ByteDenseVectorFromBinary.Bytes";
        }

        protected void writeScratchToBuilder(byte[] scratch, BlockLoader.FloatBuilder builder) {
            for (byte value : scratch) {
                builder.appendFloat(value);
            }
        }

        protected void decodeDenseVector(BytesRef bytesRef, byte[] scratch) {
            VectorEncoderDecoder.decodeDenseVector(indexVersion, bytesRef, scratch);
        }
    }

    public static class BooleansBlockLoader extends DocValuesBlockLoader {
        private final String fieldName;

        public BooleansBlockLoader(String fieldName) {
            this.fieldName = fieldName;
        }

        @Override
        public BooleanBuilder builder(BlockFactory factory, int expectedCount) {
            return factory.booleans(expectedCount);
        }

        @Override
        public AllReader reader(LeafReaderContext context) throws IOException {
            SortedNumericDocValues docValues = context.reader().getSortedNumericDocValues(fieldName);
            if (docValues != null) {
                NumericDocValues singleton = DocValues.unwrapSingleton(docValues);
                if (singleton != null) {
                    return new SingletonBooleans(singleton);
                }
                return new Booleans(docValues);
            }
            NumericDocValues singleton = context.reader().getNumericDocValues(fieldName);
            if (singleton != null) {
                return new SingletonBooleans(singleton);
            }
            return new ConstantNullsReader();
        }
    }

    private static class SingletonBooleans extends BlockDocValuesReader {
        private final NumericDocValues numericDocValues;

        SingletonBooleans(NumericDocValues numericDocValues) {
            this.numericDocValues = numericDocValues;
        }

        @Override
        public BlockLoader.Block read(BlockFactory factory, Docs docs, int offset, boolean nullsFiltered) throws IOException {
            try (BlockLoader.BooleanBuilder builder = factory.booleansFromDocValues(docs.count() - offset)) {
                int lastDoc = -1;
                for (int i = offset; i < docs.count(); i++) {
                    int doc = docs.get(i);
                    if (doc < lastDoc) {
                        throw new IllegalStateException("docs within same block must be in order");
                    }
                    if (numericDocValues.advanceExact(doc)) {
                        builder.appendBoolean(numericDocValues.longValue() != 0);
                    } else {
                        builder.appendNull();
                    }
                    lastDoc = doc;
                }
                return builder.build();
            }
        }

        @Override
        public void read(int docId, BlockLoader.StoredFields storedFields, Builder builder) throws IOException {
            BooleanBuilder blockBuilder = (BooleanBuilder) builder;
            if (numericDocValues.advanceExact(docId)) {
                blockBuilder.appendBoolean(numericDocValues.longValue() != 0);
            } else {
                blockBuilder.appendNull();
            }
        }

        @Override
        public int docId() {
            return numericDocValues.docID();
        }

        @Override
        public String toString() {
            return "BlockDocValuesReader.SingletonBooleans";
        }
    }

    private static class Booleans extends BlockDocValuesReader {
        private final SortedNumericDocValues numericDocValues;

        Booleans(SortedNumericDocValues numericDocValues) {
            this.numericDocValues = numericDocValues;
        }

        @Override
        public BlockLoader.Block read(BlockFactory factory, Docs docs, int offset, boolean nullsFiltered) throws IOException {
            try (BlockLoader.BooleanBuilder builder = factory.booleansFromDocValues(docs.count() - offset)) {
                for (int i = offset; i < docs.count(); i++) {
                    int doc = docs.get(i);
                    read(doc, builder);
                }
                return builder.build();
            }
        }

        @Override
        public void read(int docId, BlockLoader.StoredFields storedFields, Builder builder) throws IOException {
            read(docId, (BooleanBuilder) builder);
        }

        private void read(int doc, BooleanBuilder builder) throws IOException {
            if (false == numericDocValues.advanceExact(doc)) {
                builder.appendNull();
                return;
            }
            int count = numericDocValues.docValueCount();
            if (count == 1) {
                builder.appendBoolean(numericDocValues.nextValue() != 0);
                return;
            }
            builder.beginPositionEntry();
            for (int v = 0; v < count; v++) {
                builder.appendBoolean(numericDocValues.nextValue() != 0);
            }
            builder.endPositionEntry();
        }

        @Override
        public int docId() {
            return numericDocValues.docID();
        }

        @Override
        public String toString() {
            return "BlockDocValuesReader.Booleans";
        }
    }
}<|MERGE_RESOLUTION|>--- conflicted
+++ resolved
@@ -19,11 +19,8 @@
 import org.apache.lucene.index.SortedDocValues;
 import org.apache.lucene.index.SortedNumericDocValues;
 import org.apache.lucene.index.SortedSetDocValues;
-import org.apache.lucene.sandbox.document.HalfFloatPoint;
 import org.apache.lucene.util.BytesRef;
-import org.apache.lucene.util.NumericUtils;
 import org.elasticsearch.common.io.stream.ByteArrayStreamInput;
-import org.elasticsearch.core.Nullable;
 import org.elasticsearch.index.IndexVersion;
 import org.elasticsearch.index.mapper.BlockLoader.BlockFactory;
 import org.elasticsearch.index.mapper.BlockLoader.BooleanBuilder;
@@ -151,7 +148,6 @@
                     if (numericDocValues.advanceExact(doc)) {
                         builder.appendLong(numericDocValues.longValue());
                     } else {
-                        assert nullsFiltered == false : "nullFiltered is true, but doc [" + doc + "] has no value";
                         builder.appendNull();
                     }
                 }
@@ -362,133 +358,11 @@
 
     /**
      * Convert from the stored {@link long} into the {@link double} to load.
+     * Sadly, this will go megamorphic pretty quickly and slow us down,
+     * but it gets the job done for now.
      */
-    public sealed interface ToDouble {
+    public interface ToDouble {
         double convert(long v);
-
-        void convert(long[] src, int srcOffset, double[] dst, int dstOff, int count);
-
-        BlockLoader.Block readThenConvert(BlockFactory factory, NumericDocValues dv, Docs docs, int offset) throws IOException;
-
-        ToDouble SORTABLE_SHORT_TO_HALF_FLOAT = new SortableShortToHalfFloat();
-        ToDouble SORTABLE_INT_TO_FLOAT = new SortableIntToFloat();
-        ToDouble SORTABLE_LONG_TO_DOUBLE = new SortableLongToDouble();
-    }
-
-    private static final class SortableShortToHalfFloat implements ToDouble {
-        @Override
-        public double convert(long v) {
-            return HalfFloatPoint.sortableShortToHalfFloat((short) v);
-        }
-
-        @Override
-        public void convert(long[] src, int srcOffset, double[] dst, int dstOff, int count) {
-            for (int i = 0; i < count; i++) {
-                dst[dstOff + i] = HalfFloatPoint.sortableShortToHalfFloat((short) src[srcOffset + i]);
-            }
-        }
-
-        @Override
-        public BlockLoader.Block readThenConvert(BlockFactory factory, NumericDocValues dv, Docs docs, int offset) throws IOException {
-            try (BlockLoader.DoubleBuilder builder = factory.doublesFromDocValues(docs.count() - offset)) {
-                for (int i = offset; i < docs.count(); i++) {
-                    int doc = docs.get(i);
-                    if (dv.advanceExact(doc)) {
-                        builder.appendDouble(HalfFloatPoint.sortableShortToHalfFloat((short) dv.longValue()));
-                    } else {
-                        builder.appendNull();
-                    }
-                }
-                return builder.build();
-            }
-        }
-    }
-
-    private static final class SortableIntToFloat implements BlockDocValuesReader.ToDouble {
-        @Override
-        public double convert(long v) {
-            return NumericUtils.sortableIntToFloat((int) v);
-        }
-
-        @Override
-        public void convert(long[] src, int srcOffset, double[] dst, int dstOff, int count) {
-            for (int i = 0; i < count; i++) {
-                dst[dstOff + i] = NumericUtils.sortableIntToFloat((int) src[srcOffset + i]);
-            }
-        }
-
-        @Override
-        public BlockLoader.Block readThenConvert(BlockFactory factory, NumericDocValues dv, Docs docs, int offset) throws IOException {
-            try (BlockLoader.DoubleBuilder builder = factory.doublesFromDocValues(docs.count() - offset)) {
-                for (int i = offset; i < docs.count(); i++) {
-                    int doc = docs.get(i);
-                    if (dv.advanceExact(doc)) {
-                        builder.appendDouble(NumericUtils.sortableIntToFloat((int) dv.longValue()));
-                    } else {
-                        builder.appendNull();
-                    }
-                }
-                return builder.build();
-            }
-        }
-    }
-
-    private static final class SortableLongToDouble implements BlockDocValuesReader.ToDouble {
-        @Override
-        public double convert(long v) {
-            return NumericUtils.sortableLongToDouble(v);
-        }
-
-        @Override
-        public void convert(long[] src, int srcOffset, double[] dst, int dstOff, int count) {
-            for (int i = 0; i < count; i++) {
-                dst[dstOff + i] = NumericUtils.sortableLongToDouble(src[srcOffset + i]);
-            }
-        }
-
-        @Override
-        public BlockLoader.Block readThenConvert(BlockFactory factory, NumericDocValues dv, Docs docs, int offset) throws IOException {
-            try (BlockLoader.DoubleBuilder builder = factory.doublesFromDocValues(docs.count() - offset)) {
-                for (int i = offset; i < docs.count(); i++) {
-                    int doc = docs.get(i);
-                    if (dv.advanceExact(doc)) {
-                        builder.appendDouble(NumericUtils.sortableLongToDouble(dv.longValue()));
-                    } else {
-                        builder.appendNull();
-                    }
-                }
-                return builder.build();
-            }
-        }
-    }
-
-    public record LongToScaledFloat(double scalingFactor) implements ToDouble {
-        @Override
-        public double convert(long v) {
-            return v / scalingFactor;
-        }
-
-        @Override
-        public void convert(long[] src, int srcOffset, double[] dst, int dstOff, int count) {
-            for (int i = 0; i < count; i++) {
-                dst[dstOff + i] = src[srcOffset + i] / scalingFactor;
-            }
-        }
-
-        @Override
-        public BlockLoader.Block readThenConvert(BlockFactory factory, NumericDocValues dv, Docs docs, int offset) throws IOException {
-            try (BlockLoader.DoubleBuilder builder = factory.doublesFromDocValues(docs.count() - offset)) {
-                for (int i = offset; i < docs.count(); i++) {
-                    int doc = docs.get(i);
-                    if (dv.advanceExact(doc)) {
-                        builder.appendDouble(dv.longValue() / scalingFactor);
-                    } else {
-                        builder.appendNull();
-                    }
-                }
-                return builder.build();
-            }
-        }
     }
 
     public static class DoublesBlockLoader extends DocValuesBlockLoader {
@@ -523,26 +397,7 @@
         }
     }
 
-<<<<<<< HEAD
-    public interface OptionalSingletonDoubles {
-        /**
-         * Attempts to read the values of all documents in {@code docs} and convert them to doubles.
-         * Returns {@code null} if unable to load the values.
-         */
-        @Nullable
-        BlockLoader.Block tryReadDoubles(
-            BlockFactory factory,
-            Docs docs,
-            int offset,
-            BlockDocValuesReader.ToDouble toDouble,
-            boolean nullsFiltered
-        ) throws IOException;
-    }
-
-    private static class SingletonDoubles extends BlockDocValuesReader {
-=======
     static class SingletonDoubles extends BlockDocValuesReader implements NumericDocValuesAccessor {
->>>>>>> 65ec9e80
         private final NumericDocValues docValues;
         private final ToDouble toDouble;
 
@@ -553,12 +408,6 @@
 
         @Override
         public BlockLoader.Block read(BlockFactory factory, Docs docs, int offset, boolean nullsFiltered) throws IOException {
-<<<<<<< HEAD
-            if (docValues instanceof OptionalSingletonDoubles direct) {
-                BlockLoader.Block block = direct.tryReadDoubles(factory, docs, offset, toDouble, nullsFiltered);
-                if (block != null) {
-                    return block;
-=======
             if (docValues instanceof BlockLoader.OptionalColumnAtATimeReader direct) {
                 BlockLoader.Block result = direct.tryRead(factory, docs, offset, toDouble);
                 if (result != null) {
@@ -573,10 +422,9 @@
                     } else {
                         builder.appendNull();
                     }
->>>>>>> 65ec9e80
-                }
-            }
-            return toDouble.readThenConvert(factory, docValues, docs, offset);
+                }
+                return builder.build();
+            }
         }
 
         @Override
