/*
 * Copyright Elasticsearch B.V. and/or licensed to Elasticsearch B.V. under one
 * or more contributor license agreements. Licensed under the Elastic License
 * 2.0 and the Server Side Public License, v 1; you may not use this file except
 * in compliance with, at your election, the Elastic License 2.0 or the Server
 * Side Public License, v 1.
 */

package org.elasticsearch.cluster.metadata;

import org.apache.logging.log4j.Level;
import org.apache.logging.log4j.LogManager;
import org.apache.logging.log4j.Logger;
import org.elasticsearch.ResourceAlreadyExistsException;
import org.elasticsearch.TransportVersion;
import org.elasticsearch.TransportVersions;
import org.elasticsearch.action.ActionListener;
import org.elasticsearch.action.admin.indices.alias.Alias;
import org.elasticsearch.action.admin.indices.create.CreateIndexClusterStateUpdateRequest;
import org.elasticsearch.action.admin.indices.shrink.ResizeType;
import org.elasticsearch.action.support.ActiveShardCount;
import org.elasticsearch.action.support.ActiveShardsObserver;
import org.elasticsearch.action.support.master.AcknowledgedResponse;
import org.elasticsearch.action.support.master.ShardsAcknowledgedResponse;
import org.elasticsearch.cluster.AckedClusterStateUpdateTask;
import org.elasticsearch.cluster.ClusterState;
import org.elasticsearch.cluster.ClusterStateUpdateTask;
import org.elasticsearch.cluster.block.ClusterBlockLevel;
import org.elasticsearch.cluster.block.ClusterBlocks;
import org.elasticsearch.cluster.node.DiscoveryNodes;
import org.elasticsearch.cluster.routing.IndexRoutingTable;
import org.elasticsearch.cluster.routing.RoutingTable;
import org.elasticsearch.cluster.routing.ShardRouting;
import org.elasticsearch.cluster.routing.ShardRoutingRoleStrategy;
import org.elasticsearch.cluster.routing.ShardRoutingState;
import org.elasticsearch.cluster.routing.allocation.AllocationService;
import org.elasticsearch.cluster.routing.allocation.DataTier;
import org.elasticsearch.cluster.routing.allocation.allocator.AllocationActionListener;
import org.elasticsearch.cluster.service.ClusterService;
import org.elasticsearch.common.Priority;
import org.elasticsearch.common.Strings;
import org.elasticsearch.common.UUIDs;
import org.elasticsearch.common.ValidationException;
import org.elasticsearch.common.compress.CompressedXContent;
import org.elasticsearch.common.logging.DeprecationCategory;
import org.elasticsearch.common.logging.DeprecationLogger;
import org.elasticsearch.common.settings.IndexScopedSettings;
import org.elasticsearch.common.settings.Setting;
import org.elasticsearch.common.settings.Settings;
import org.elasticsearch.common.xcontent.XContentHelper;
import org.elasticsearch.core.Nullable;
import org.elasticsearch.core.PathUtils;
import org.elasticsearch.core.SuppressForbidden;
import org.elasticsearch.env.Environment;
import org.elasticsearch.index.Index;
import org.elasticsearch.index.IndexMode;
import org.elasticsearch.index.IndexModule;
import org.elasticsearch.index.IndexNotFoundException;
import org.elasticsearch.index.IndexService;
import org.elasticsearch.index.IndexSettingProvider;
import org.elasticsearch.index.IndexSettingProviders;
import org.elasticsearch.index.IndexSettings;
import org.elasticsearch.index.IndexVersion;
import org.elasticsearch.index.IndexVersions;
import org.elasticsearch.index.mapper.DocumentMapper;
import org.elasticsearch.index.mapper.MapperService;
import org.elasticsearch.index.mapper.MapperService.MergeReason;
import org.elasticsearch.index.query.SearchExecutionContext;
import org.elasticsearch.index.shard.IndexLongFieldRange;
import org.elasticsearch.indices.IndexCreationException;
import org.elasticsearch.indices.IndicesService;
import org.elasticsearch.indices.InvalidIndexNameException;
import org.elasticsearch.indices.ShardLimitValidator;
import org.elasticsearch.indices.SystemIndexDescriptor;
import org.elasticsearch.indices.SystemIndices;
import org.elasticsearch.threadpool.ThreadPool;
import org.elasticsearch.xcontent.NamedXContentRegistry;

import java.io.IOException;
import java.nio.charset.StandardCharsets;
import java.nio.file.Path;
import java.time.Instant;
import java.util.ArrayList;
import java.util.Arrays;
import java.util.Collections;
import java.util.HashMap;
import java.util.HashSet;
import java.util.List;
import java.util.Locale;
import java.util.Map;
import java.util.Objects;
import java.util.Optional;
import java.util.Set;
import java.util.concurrent.atomic.AtomicInteger;
import java.util.function.BiConsumer;
import java.util.function.BiFunction;
import java.util.function.Function;
import java.util.function.Predicate;
import java.util.function.Supplier;
import java.util.stream.Collectors;
import java.util.stream.IntStream;

import static java.util.Collections.emptyMap;
import static java.util.stream.Collectors.toList;
import static org.elasticsearch.cluster.metadata.IndexMetadata.INDEX_NUMBER_OF_REPLICAS_SETTING;
import static org.elasticsearch.cluster.metadata.IndexMetadata.INDEX_NUMBER_OF_SHARDS_SETTING;
import static org.elasticsearch.cluster.metadata.IndexMetadata.INDEX_SHRINK_INITIAL_RECOVERY_KEY;
import static org.elasticsearch.cluster.metadata.IndexMetadata.SETTING_AUTO_EXPAND_REPLICAS;
import static org.elasticsearch.cluster.metadata.IndexMetadata.SETTING_CREATION_DATE;
import static org.elasticsearch.cluster.metadata.IndexMetadata.SETTING_INDEX_UUID;
import static org.elasticsearch.cluster.metadata.IndexMetadata.SETTING_NUMBER_OF_REPLICAS;
import static org.elasticsearch.cluster.metadata.IndexMetadata.SETTING_NUMBER_OF_SHARDS;
import static org.elasticsearch.cluster.metadata.MetadataIndexTemplateService.resolveSettings;
import static org.elasticsearch.index.IndexModule.INDEX_RECOVERY_TYPE_SETTING;
import static org.elasticsearch.index.IndexModule.INDEX_STORE_TYPE_SETTING;

/**
 * Service responsible for submitting create index requests
 */
public class MetadataCreateIndexService {
    private static final Logger logger = LogManager.getLogger(MetadataCreateIndexService.class);
    private static final DeprecationLogger deprecationLogger = DeprecationLogger.getLogger(MetadataCreateIndexService.class);

    public static final int MAX_INDEX_NAME_BYTES = 255;

    private final Settings settings;
    private final ClusterService clusterService;
    private final IndicesService indicesService;
    private final AllocationService allocationService;
    private final Environment env;
    private final IndexScopedSettings indexScopedSettings;
    private final NamedXContentRegistry xContentRegistry;
    private final SystemIndices systemIndices;
    private final ShardLimitValidator shardLimitValidator;
    private final boolean forbidPrivateIndexSettings;
    private final Set<IndexSettingProvider> indexSettingProviders;
    private final ThreadPool threadPool;

    public MetadataCreateIndexService(
        final Settings settings,
        final ClusterService clusterService,
        final IndicesService indicesService,
        final AllocationService allocationService,
        final ShardLimitValidator shardLimitValidator,
        final Environment env,
        final IndexScopedSettings indexScopedSettings,
        final ThreadPool threadPool,
        final NamedXContentRegistry xContentRegistry,
        final SystemIndices systemIndices,
        final boolean forbidPrivateIndexSettings,
        final IndexSettingProviders indexSettingProviders
    ) {
        this.settings = settings;
        this.clusterService = clusterService;
        this.indicesService = indicesService;
        this.allocationService = allocationService;
        this.env = env;
        this.indexScopedSettings = indexScopedSettings;
        this.xContentRegistry = xContentRegistry;
        this.systemIndices = systemIndices;
        this.forbidPrivateIndexSettings = forbidPrivateIndexSettings;
        this.shardLimitValidator = shardLimitValidator;
        this.indexSettingProviders = indexSettingProviders.getIndexSettingProviders();
        this.threadPool = threadPool;
    }

    /**
     * Validate the name for an index against some static rules and a cluster state.
     */
    public static void validateIndexName(String index, ClusterState state) {
        validateIndexOrAliasName(index, InvalidIndexNameException::new);
        if (index.toLowerCase(Locale.ROOT).equals(index) == false) {
            throw new InvalidIndexNameException(index, "must be lowercase");
        }

        // NOTE: dot-prefixed index names are validated after template application, not here

        if (state.routingTable().hasIndex(index)) {
            throw new ResourceAlreadyExistsException(state.routingTable().index(index).getIndex());
        }
        if (state.metadata().getProject().hasIndex(index)) {
            throw new ResourceAlreadyExistsException(state.metadata().getProject().index(index).getIndex());
        }
        if (state.metadata().getProject().hasAlias(index)) {
            throw new InvalidIndexNameException(index, "already exists as alias");
        }
    }

    /**
     * Validates (if this index has a dot-prefixed name) whether it follows the rules for dot-prefixed indices.
     * @param index The name of the index in question
     * @param isHidden Whether or not this is a hidden index
     */
    public boolean validateDotIndex(String index, @Nullable Boolean isHidden) {
        boolean isSystem = false;
        if (index.charAt(0) == '.') {
            isSystem = systemIndices.isSystemName(index);
            if (isSystem) {
                logger.trace("index [{}] is a system index", index);
            } else if (isHidden) {
                logger.trace("index [{}] is a hidden index", index);
            } else {
                deprecationLogger.warn(
                    DeprecationCategory.INDICES,
                    "index_name_starts_with_dot",
                    "index name [{}] starts with a dot '.', in the next major version, index names "
                        + "starting with a dot are reserved for hidden indices and system indices",
                    index
                );
            }
        }

        return isSystem;
    }

    public SystemIndices getSystemIndices() {
        return systemIndices;
    }

    /**
     * Validate the name for an index or alias against some static rules.
     */
    public static void validateIndexOrAliasName(String index, BiFunction<String, String, ? extends RuntimeException> exceptionCtor) {
        if (Strings.validFileName(index) == false) {
            throw exceptionCtor.apply(index, "must not contain the following characters " + Strings.INVALID_FILENAME_CHARS);
        }
        if (index.contains("#")) {
            throw exceptionCtor.apply(index, "must not contain '#'");
        }
        if (index.contains(":")) {
            throw exceptionCtor.apply(index, "must not contain ':'");
        }
        if (index.charAt(0) == '_' || index.charAt(0) == '-' || index.charAt(0) == '+') {
            throw exceptionCtor.apply(index, "must not start with '_', '-', or '+'");
        }
        int byteCount = index.getBytes(StandardCharsets.UTF_8).length;
        if (byteCount > MAX_INDEX_NAME_BYTES) {
            throw exceptionCtor.apply(index, "index name is too long, (" + byteCount + " > " + MAX_INDEX_NAME_BYTES + ")");
        }
        if (index.equals(".") || index.equals("..")) {
            throw exceptionCtor.apply(index, "must not be '.' or '..'");
        }
    }

    /**
     * Creates an index in the cluster state and waits for the specified number of shard copies to
     * become active (as specified in {@link CreateIndexClusterStateUpdateRequest#waitForActiveShards()})
     * before sending the response on the listener. If the index creation was successfully applied on
     * the cluster state, then {@link ShardsAcknowledgedResponse#isAcknowledged()} will return
     * true, otherwise it will return false and no waiting will occur for started shards
     * ({@link ShardsAcknowledgedResponse#isShardsAcknowledged()} will also be false).  If the index
     * creation in the cluster state was successful and the requisite shard copies were started before
     * the timeout, then {@link ShardsAcknowledgedResponse#isShardsAcknowledged()} will
     * return true, otherwise if the operation timed out, then it will return false.
     *
     * @param request the index creation cluster state update request
     * @param listener the listener on which to send the index creation cluster state update response
     */
    public void createIndex(final CreateIndexClusterStateUpdateRequest request, final ActionListener<ShardsAcknowledgedResponse> listener) {
        logger.trace("createIndex[{}]", request);
        onlyCreateIndex(request, listener.delegateFailureAndWrap((delegate, response) -> {
            if (response.isAcknowledged()) {
                logger.trace(
                    "[{}] index creation acknowledged, waiting for active shards [{}]",
                    request.index(),
                    request.waitForActiveShards()
                );
                ActiveShardsObserver.waitForActiveShards(
                    clusterService,
                    new String[] { request.index() },
                    request.waitForActiveShards(),
                    request.ackTimeout(),
                    delegate.map(shardsAcknowledged -> {
                        if (shardsAcknowledged == false) {
                            logger.debug(
                                "[{}] index created, but the operation timed out while waiting for enough shards to be started.",
                                request.index()
                            );
                        } else {
                            logger.trace("[{}] index created and shards acknowledged", request.index());
                        }
                        return ShardsAcknowledgedResponse.of(true, shardsAcknowledged);
                    })
                );
            } else {
                logger.trace("index creation not acknowledged for [{}]", request);
                delegate.onResponse(ShardsAcknowledgedResponse.NOT_ACKNOWLEDGED);
            }
        }));
    }

    private void onlyCreateIndex(final CreateIndexClusterStateUpdateRequest request, final ActionListener<AcknowledgedResponse> listener) {
        normalizeRequestSetting(request);

        var delegate = new AllocationActionListener<>(listener, threadPool.getThreadContext());
        submitUnbatchedTask(
            "create-index [" + request.index() + "], cause [" + request.cause() + "]",
            new AckedClusterStateUpdateTask(Priority.URGENT, request, delegate.clusterStateUpdate()) {

                @Override
                public ClusterState execute(ClusterState currentState) throws Exception {
                    return applyCreateIndexRequest(currentState, request, false, null, delegate.reroute());
                }

                @Override
                public void onFailure(Exception e) {
                    if (e instanceof ResourceAlreadyExistsException) {
                        logger.trace(() -> "[" + request.index() + "] failed to create", e);
                    } else {
                        logger.debug(() -> "[" + request.index() + "] failed to create", e);
                    }
                    super.onFailure(e);
                }
            }
        );
    }

    @SuppressForbidden(reason = "legacy usage of unbatched task") // TODO add support for batching here
    private void submitUnbatchedTask(@SuppressWarnings("SameParameterValue") String source, ClusterStateUpdateTask task) {
        clusterService.submitUnbatchedStateUpdateTask(source, task);
    }

    private void normalizeRequestSetting(CreateIndexClusterStateUpdateRequest createIndexClusterStateRequest) {
        Settings build = Settings.builder()
            .put(createIndexClusterStateRequest.settings())
            .normalizePrefix(IndexMetadata.INDEX_SETTING_PREFIX)
            .build();
        indexScopedSettings.validate(build, true);
        createIndexClusterStateRequest.settings(build);
    }

    /**
     * Handles the cluster state transition to a version that reflects the {@link CreateIndexClusterStateUpdateRequest}.
     * All the requested changes are firstly validated before mutating the {@link ClusterState}.
     */
    public ClusterState applyCreateIndexRequest(
        ClusterState currentState,
        CreateIndexClusterStateUpdateRequest request,
        boolean silent,
        BiConsumer<Metadata.Builder, IndexMetadata> metadataTransformer,
        ActionListener<Void> rerouteListener
    ) throws Exception {

        normalizeRequestSetting(request);
        logger.trace("executing IndexCreationTask for [{}] against cluster state version [{}]", request, currentState.version());

        validate(request, currentState);

        final Index recoverFromIndex = request.recoverFrom();
        final IndexMetadata sourceMetadata = recoverFromIndex == null
            ? null
            : currentState.metadata().getProject().getIndexSafe(recoverFromIndex);

        if (sourceMetadata != null) {
            // If source metadata was provided, it means we're recovering from an existing index,
            // in which case templates don't apply, so create the index from the source metadata
            return applyCreateIndexRequestWithExistingMetadata(
                currentState,
                request,
                silent,
                sourceMetadata,
                metadataTransformer,
                rerouteListener
            );
        } else {
            // The backing index may have a different name or prefix than the data stream name.
            final String name = request.dataStreamName() != null ? request.dataStreamName() : request.index();

            // The index being created is for a system data stream, so the backing index will also be a system index
            if (request.systemDataStreamDescriptor() != null) {
                return applyCreateIndexRequestForSystemDataStream(currentState, request, silent, metadataTransformer, rerouteListener);
            }

            SystemIndexDescriptor descriptor = systemIndices.findMatchingDescriptor(request.index());
            // ignore all templates for all system indices that do not allow templates.
            // Essentially, all but .kibana indices, see KibanaPlugin.java.
            if (Objects.nonNull(descriptor) && descriptor.allowsTemplates() == false) {
                return applyCreateIndexRequestForSystemIndex(currentState, request, silent, descriptor.getIndexPattern(), rerouteListener);
            }

            // Hidden indices apply templates slightly differently (ignoring wildcard '*'
            // templates), so we need to check to see if the request is creating a hidden index
            // prior to resolving which templates it matches
            final Boolean isHiddenFromRequest = IndexMetadata.INDEX_HIDDEN_SETTING.exists(request.settings())
                ? IndexMetadata.INDEX_HIDDEN_SETTING.get(request.settings())
                : null;

            // Check to see if a v2 template matched
            final String v2Template = MetadataIndexTemplateService.findV2Template(
                currentState.metadata(),
                name,
                isHiddenFromRequest != null && isHiddenFromRequest
            );

            if (v2Template != null) {
                // If a v2 template was found, it takes precedence over all v1 templates, so create
                // the index using that template and the request's specified settings
                return applyCreateIndexRequestWithV2Template(
                    currentState,
                    request,
                    silent,
                    v2Template,
                    metadataTransformer,
                    rerouteListener
                );
            } else {
                // A v2 template wasn't found, check the v1 templates, in the event no templates are
                // found creation still works using the request's specified index settings
                final List<IndexTemplateMetadata> v1Templates = MetadataIndexTemplateService.findV1Templates(
                    currentState.metadata(),
                    request.index(),
                    isHiddenFromRequest
                );

                if (v1Templates.size() > 1) {
                    deprecationLogger.warn(
                        DeprecationCategory.TEMPLATES,
                        "index_template_multiple_match",
                        "index [{}] matches multiple legacy templates [{}], composable templates will only match a single template",
                        request.index(),
                        v1Templates.stream().map(IndexTemplateMetadata::name).sorted().collect(Collectors.joining(", "))
                    );
                }

                return applyCreateIndexRequestWithV1Templates(
                    currentState,
                    request,
                    silent,
                    v1Templates,
                    metadataTransformer,
                    rerouteListener
                );
            }
        }
    }

    public ClusterState applyCreateIndexRequest(
        ClusterState currentState,
        CreateIndexClusterStateUpdateRequest request,
        boolean silent,
        ActionListener<Void> rerouteListener
    ) throws Exception {
        return applyCreateIndexRequest(currentState, request, silent, null, rerouteListener);
    }

    /**
     * Given the state and a request as well as the metadata necessary to build a new index,
     * validate the configuration with an actual index service as return a new cluster state with
     * the index added (and rerouted)
     * @param currentState the current state to base the new state off of
     * @param request the create index request
     * @param silent a boolean for whether logging should be at a lower or higher level
     * @param sourceMetadata when recovering from an existing index, metadata that should be copied to the new index
     * @param temporaryIndexMeta metadata for the new index built from templates, source metadata, and request settings
     * @param mappings a list of all mapping definitions to apply, in order
     * @param aliasSupplier a function that takes the real {@link IndexService} and returns a list of {@link AliasMetadata} aliases
     * @param templatesApplied a list of the names of the templates applied, for logging
     * @param metadataTransformer if provided, a function that may alter cluster metadata in the same cluster state update that
     *                            creates the index
     * @return a new cluster state with the index added
     */
    private ClusterState applyCreateIndexWithTemporaryService(
        final ClusterState currentState,
        final CreateIndexClusterStateUpdateRequest request,
        final boolean silent,
        final IndexMetadata sourceMetadata,
        final IndexMetadata temporaryIndexMeta,
        final List<CompressedXContent> mappings,
        final Function<IndexService, List<AliasMetadata>> aliasSupplier,
        final List<String> templatesApplied,
        final BiConsumer<Metadata.Builder, IndexMetadata> metadataTransformer,
        final ActionListener<Void> rerouteListener
    ) throws Exception {
        // create the index here (on the master) to validate it can be created, as well as adding the mapping
        assert indicesService.hasIndex(temporaryIndexMeta.getIndex()) == false
            : Strings.format("Index [%s] already exists", temporaryIndexMeta.getIndex().getName());
        return indicesService.<ClusterState, Exception>withTempIndexService(temporaryIndexMeta, indexService -> {
            try {
                updateIndexMappingsAndBuildSortOrder(indexService, request, mappings, sourceMetadata);
            } catch (Exception e) {
                logger.log(silent ? Level.DEBUG : Level.INFO, "failed on parsing mappings on index creation [{}]", request.index(), e);
                throw e;
            }

            final List<AliasMetadata> aliases = aliasSupplier.apply(indexService);

            final IndexMetadata indexMetadata;
            try {
                indexMetadata = buildIndexMetadata(
                    request.index(),
                    aliases,
                    indexService.mapperService()::documentMapper,
                    temporaryIndexMeta.getSettings(),
                    temporaryIndexMeta.getRoutingNumShards(),
                    sourceMetadata,
                    temporaryIndexMeta.isSystem(),
                    currentState.getMinTransportVersion()
                );
            } catch (Exception e) {
                logger.info("failed to build index metadata [{}]", request.index());
                throw e;
            }

            logger.log(
                silent ? Level.DEBUG : Level.INFO,
                "[{}] creating index, cause [{}], templates {}, shards [{}]/[{}]",
                request.index(),
                request.cause(),
                templatesApplied,
                indexMetadata.getNumberOfShards(),
                indexMetadata.getNumberOfReplicas()
            );

            indexService.getIndexEventListener().beforeIndexAddedToCluster(indexMetadata.getIndex(), indexMetadata.getSettings());

            ClusterState updated = clusterStateCreateIndex(
                currentState,
                indexMetadata,
                metadataTransformer,
                allocationService.getShardRoutingRoleStrategy()
            );
            if (request.performReroute()) {
                updated = allocationService.reroute(updated, "index [" + indexMetadata.getIndex().getName() + "] created", rerouteListener);
            }
            return updated;
        });
    }

    /**
     * Given a state and index settings calculated after applying templates, validate metadata for
     * the new index, returning an {@link IndexMetadata} for the new index
     */
    private IndexMetadata buildAndValidateTemporaryIndexMetadata(
        final Settings aggregatedIndexSettings,
        final CreateIndexClusterStateUpdateRequest request,
        final int routingNumShards
    ) {

        final boolean isHiddenAfterTemplates = IndexMetadata.INDEX_HIDDEN_SETTING.get(aggregatedIndexSettings);
        final boolean isSystem = validateDotIndex(request.index(), isHiddenAfterTemplates);

        // remove the setting it's temporary and is only relevant once we create the index
        final Settings.Builder settingsBuilder = Settings.builder().put(aggregatedIndexSettings);
        settingsBuilder.remove(IndexMetadata.INDEX_NUMBER_OF_ROUTING_SHARDS_SETTING.getKey());
        final Settings indexSettings = settingsBuilder.build();

        final IndexMetadata.Builder tmpImdBuilder = IndexMetadata.builder(request.index());
        tmpImdBuilder.setRoutingNumShards(routingNumShards);
        tmpImdBuilder.settings(indexSettings);
        tmpImdBuilder.system(isSystem);

        // Set up everything, now locally create the index to see that things are ok, and apply
        IndexMetadata tempMetadata = tmpImdBuilder.build();
        validateActiveShardCount(request.waitForActiveShards(), tempMetadata);

        return tempMetadata;
    }

    // TODO: this method can be removed in 9.0 because we will no longer use v1 templates to create indices (only v2 templates)
    private ClusterState applyCreateIndexRequestWithV1Templates(
        final ClusterState currentState,
        final CreateIndexClusterStateUpdateRequest request,
        final boolean silent,
        final List<IndexTemplateMetadata> templates,
        final BiConsumer<Metadata.Builder, IndexMetadata> metadataTransformer,
        final ActionListener<Void> rerouteListener
    ) throws Exception {
        logger.debug(
            "applying create index request using legacy templates {}",
            templates.stream().map(IndexTemplateMetadata::name).toList()
        );

        final Map<String, Object> mappingsMap = parseV1Mappings(
            request.mappings(),
            templates.stream().map(IndexTemplateMetadata::getMappings).collect(toList()),
            xContentRegistry
        );

        final CompressedXContent mappings;
        if (mappingsMap.isEmpty()) {
            mappings = null;
        } else {
            mappings = new CompressedXContent(mappingsMap);
        }

        final Settings aggregatedIndexSettings = aggregateIndexSettings(
            currentState,
            request,
            resolveSettings(templates),
            mappings == null ? List.of() : List.of(mappings),
            null,
            settings,
            indexScopedSettings,
            shardLimitValidator,
            indexSettingProviders
        );
        int routingNumShards = getIndexNumberOfRoutingShards(aggregatedIndexSettings, null);
        IndexMetadata tmpImd = buildAndValidateTemporaryIndexMetadata(aggregatedIndexSettings, request, routingNumShards);

        return applyCreateIndexWithTemporaryService(
            currentState,
            request,
            silent,
            null,
            tmpImd,
            mappings == null ? List.of() : List.of(mappings),
            indexService -> resolveAndValidateAliases(
                request.index(),
                request.aliases(),
                MetadataIndexTemplateService.resolveAliases(templates),
                currentState.metadata(),
                // the context is only used for validation so it's fine to pass fake values for the
                // shard id and the current timestamp
                xContentRegistry,
                indexService.newSearchExecutionContext(0, 0, null, () -> 0L, null, emptyMap()),
                IndexService.dateMathExpressionResolverAt(request.getNameResolvedAt()),
                systemIndices::isSystemName
            ),
            templates.stream().map(IndexTemplateMetadata::getName).collect(toList()),
            metadataTransformer,
            rerouteListener
        );
    }

    private ClusterState applyCreateIndexRequestWithV2Template(
        final ClusterState currentState,
        final CreateIndexClusterStateUpdateRequest request,
        final boolean silent,
        final String templateName,
        final BiConsumer<Metadata.Builder, IndexMetadata> metadataTransformer,
        final ActionListener<Void> rerouteListener
    ) throws Exception {
        logger.debug("applying create index request using composable template [{}]", templateName);

        ComposableIndexTemplate template = currentState.getMetadata().getProject().templatesV2().get(templateName);
        final boolean isDataStream = template.getDataStreamTemplate() != null;
        if (isDataStream && request.dataStreamName() == null) {
            throw new IllegalArgumentException(
                "cannot create index with name ["
                    + request.index()
                    + "], because it matches with template ["
                    + templateName
                    + "] that creates data streams only, "
                    + "use create data stream api instead"
            );
        }

        final List<CompressedXContent> mappings = collectV2Mappings(
            request.mappings(),
            currentState,
            templateName,
            xContentRegistry,
            request.index()
        );
        final Settings aggregatedIndexSettings = aggregateIndexSettings(
            currentState,
            request,
            resolveSettings(currentState.metadata(), templateName),
            mappings,
            null,
            settings,
            indexScopedSettings,
            shardLimitValidator,
            indexSettingProviders
        );
        int routingNumShards = getIndexNumberOfRoutingShards(aggregatedIndexSettings, null);
        IndexMetadata tmpImd = buildAndValidateTemporaryIndexMetadata(aggregatedIndexSettings, request, routingNumShards);

        return applyCreateIndexWithTemporaryService(
            currentState,
            request,
            silent,
            null,
            tmpImd,
            mappings,
            indexService -> resolveAndValidateAliases(
                request.index(),
                // data stream aliases are created separately in MetadataCreateDataStreamService::createDataStream
                isDataStream ? Set.of() : request.aliases(),
                isDataStream ? List.of() : MetadataIndexTemplateService.resolveAliases(currentState.metadata(), templateName),
                currentState.metadata(),
                xContentRegistry,
                // the context is used ony for validation so it's fine to pass fake values for the shard id and the current timestamp
                indexService.newSearchExecutionContext(0, 0, null, () -> 0L, null, emptyMap()),
                IndexService.dateMathExpressionResolverAt(request.getNameResolvedAt()),
                systemIndices::isSystemName
            ),
            Collections.singletonList(templateName),
            metadataTransformer,
            rerouteListener
        );
    }

    private ClusterState applyCreateIndexRequestForSystemIndex(
        final ClusterState currentState,
        final CreateIndexClusterStateUpdateRequest request,
        final boolean silent,
        final String indexPattern,
        final ActionListener<Void> rerouteListener
    ) throws Exception {
        logger.debug("applying create index request for system index [{}] matching pattern [{}]", request.index(), indexPattern);

        final Settings aggregatedIndexSettings = aggregateIndexSettings(
            currentState,
            request,
            Settings.EMPTY,
            null,
            null,
            settings,
            indexScopedSettings,
            shardLimitValidator,
            indexSettingProviders
        );
        final int routingNumShards = getIndexNumberOfRoutingShards(aggregatedIndexSettings, null);
        final IndexMetadata tmpImd = buildAndValidateTemporaryIndexMetadata(aggregatedIndexSettings, request, routingNumShards);

        return applyCreateIndexWithTemporaryService(
            currentState,
            request,
            silent,
            null,
            tmpImd,
            List.of(new CompressedXContent(MapperService.parseMapping(xContentRegistry, request.mappings()))),
            indexService -> resolveAndValidateAliases(
                request.index(),
                request.aliases(),
                List.of(),
                currentState.metadata(),
                // the context is only used for validation so it's fine to pass fake values for the
                // shard id and the current timestamp
                xContentRegistry,
                indexService.newSearchExecutionContext(0, 0, null, () -> 0L, null, emptyMap()),
                IndexService.dateMathExpressionResolverAt(request.getNameResolvedAt()),
                systemIndices::isSystemName
            ),
            List.of(),
            null,
            rerouteListener
        );
    }

    private ClusterState applyCreateIndexRequestForSystemDataStream(
        final ClusterState currentState,
        final CreateIndexClusterStateUpdateRequest request,
        final boolean silent,
        final BiConsumer<Metadata.Builder, IndexMetadata> metadataTransformer,
        final ActionListener<Void> rerouteListener
    ) throws Exception {
        Objects.requireNonNull(request.systemDataStreamDescriptor());
        logger.debug("applying create index request for system data stream [{}]", request.systemDataStreamDescriptor());

        ComposableIndexTemplate template = request.systemDataStreamDescriptor().getComposableIndexTemplate();
        if (request.dataStreamName() == null && template.getDataStreamTemplate() != null) {
            throw new IllegalArgumentException(
                "cannot create index with name [" + request.index() + "], because it matches with a system data stream"
            );
        }

        final Map<String, ComponentTemplate> componentTemplates = request.systemDataStreamDescriptor().getComponentTemplates();
        final List<CompressedXContent> mappings = collectSystemV2Mappings(template, componentTemplates, xContentRegistry, request.index());

        final Settings aggregatedIndexSettings = aggregateIndexSettings(
            currentState,
            request,
            resolveSettings(template, componentTemplates),
            mappings,
            null,
            settings,
            indexScopedSettings,
            shardLimitValidator,
            indexSettingProviders
        );
        final int routingNumShards = getIndexNumberOfRoutingShards(aggregatedIndexSettings, null);
        final IndexMetadata tmpImd = buildAndValidateTemporaryIndexMetadata(aggregatedIndexSettings, request, routingNumShards);

        return applyCreateIndexWithTemporaryService(
            currentState,
            request,
            silent,
            null,
            tmpImd,
            mappings,
            indexService -> resolveAndValidateAliases(
                request.index(),
                request.aliases(),
                MetadataIndexTemplateService.resolveAliases(template, componentTemplates),
                currentState.metadata(),
                // the context is only used for validation so it's fine to pass fake values for the
                // shard id and the current timestamp
                xContentRegistry,
                indexService.newSearchExecutionContext(0, 0, null, () -> 0L, null, emptyMap()),
                IndexService.dateMathExpressionResolverAt(request.getNameResolvedAt()),
                systemIndices::isSystemName
            ),
            List.of(),
            metadataTransformer,
            rerouteListener
        );
    }

    private static List<CompressedXContent> collectSystemV2Mappings(
        final ComposableIndexTemplate composableIndexTemplate,
        final Map<String, ComponentTemplate> componentTemplates,
        final NamedXContentRegistry xContentRegistry,
        final String indexName
    ) throws Exception {
        List<CompressedXContent> templateMappings = MetadataIndexTemplateService.collectMappings(
            composableIndexTemplate,
            componentTemplates,
            indexName
        );
        return collectV2Mappings(null, templateMappings, xContentRegistry);
    }

    public static List<CompressedXContent> collectV2Mappings(
        @Nullable final String requestMappings,
        final ClusterState currentState,
        final String templateName,
        final NamedXContentRegistry xContentRegistry,
        final String indexName
    ) throws Exception {
        List<CompressedXContent> templateMappings = MetadataIndexTemplateService.collectMappings(currentState, templateName, indexName);
        return collectV2Mappings(requestMappings, templateMappings, xContentRegistry);
    }

    private static List<CompressedXContent> collectV2Mappings(
        @Nullable final String requestMappings,
        final List<CompressedXContent> templateMappings,
        final NamedXContentRegistry xContentRegistry
    ) throws Exception {
        List<CompressedXContent> result = new ArrayList<>(templateMappings.size() + 1);
        result.addAll(templateMappings);
        if (requestMappings != null) {
            Map<String, Object> parsedRequestMappings = MapperService.parseMapping(xContentRegistry, requestMappings);
            if (parsedRequestMappings.isEmpty() == false) {
                result.add(new CompressedXContent(parsedRequestMappings));
            }
        }
        return result;
    }

    private ClusterState applyCreateIndexRequestWithExistingMetadata(
        final ClusterState currentState,
        final CreateIndexClusterStateUpdateRequest request,
        final boolean silent,
        final IndexMetadata sourceMetadata,
        final BiConsumer<Metadata.Builder, IndexMetadata> metadataTransformer,
        final ActionListener<Void> rerouteListener
    ) throws Exception {
        logger.info("applying create index request using existing index [{}] metadata", sourceMetadata.getIndex().getName());

        final Map<String, Object> mappings = MapperService.parseMapping(xContentRegistry, request.mappings());
        if (mappings.isEmpty() == false) {
            throw new IllegalArgumentException(
                "mappings are not allowed when creating an index from a source index, " + "all mappings are copied from the source index"
            );
        }

        final Settings aggregatedIndexSettings = aggregateIndexSettings(
            currentState,
            request,
            Settings.EMPTY,
            null,
            sourceMetadata,
            settings,
            indexScopedSettings,
            shardLimitValidator,
            indexSettingProviders
        );
        final int routingNumShards = getIndexNumberOfRoutingShards(aggregatedIndexSettings, sourceMetadata);
        IndexMetadata tmpImd = buildAndValidateTemporaryIndexMetadata(aggregatedIndexSettings, request, routingNumShards);

        return applyCreateIndexWithTemporaryService(
            currentState,
            request,
            silent,
            sourceMetadata,
            tmpImd,
            List.of(),
            indexService -> resolveAndValidateAliases(
                request.index(),
                request.aliases(),
                Collections.emptyList(),
                currentState.metadata(),
                xContentRegistry,
                // the context is only used for validation so it's fine to pass fake values for the
                // shard id and the current timestamp
                indexService.newSearchExecutionContext(0, 0, null, () -> 0L, null, emptyMap()),
                IndexService.dateMathExpressionResolverAt(request.getNameResolvedAt()),
                systemIndices::isSystemName
            ),
            List.of(),
            metadataTransformer,
            rerouteListener
        );
    }

    /**
     * Parses the provided mappings json and the inheritable mappings from the templates (if any)
     * into a map.
     *
     * The template mappings are applied in the order they are encountered in the list (clients
     * should make sure the lower index, closer to the head of the list, templates have the highest
     * {@link IndexTemplateMetadata#order()}). This merging makes no distinction between field
     * definitions, as may result in an invalid field definition
     */
    static Map<String, Object> parseV1Mappings(
        String mappingsJson,
        List<CompressedXContent> templateMappings,
        NamedXContentRegistry xContentRegistry
    ) throws IOException {
        Map<String, Object> mappings = MapperService.parseMapping(xContentRegistry, mappingsJson);
        // apply templates, merging the mappings into the request mapping if exists
        for (CompressedXContent mapping : templateMappings) {
            if (mapping != null) {
                Map<String, Object> templateMapping = MapperService.parseMapping(xContentRegistry, mapping);
                if (templateMapping.isEmpty()) {
                    // Someone provided an empty '{}' for mappings, which is okay, but to avoid
                    // tripping the below assertion, we can safely ignore it
                    continue;
                }
                assert templateMapping.size() == 1 : "expected exactly one mapping value, got: " + templateMapping;
                // pre-8x templates may have a wrapper type other than _doc, so we re-wrap things here
                templateMapping = Collections.singletonMap(MapperService.SINGLE_MAPPING_NAME, templateMapping.values().iterator().next());
                if (mappings.isEmpty()) {
                    mappings = templateMapping;
                } else {
                    XContentHelper.mergeDefaults(mappings, templateMapping);
                }
            }
        }
        return mappings;
    }

    /**
     * Validates and creates the settings for the new index based on the explicitly configured settings via the
     * {@link CreateIndexClusterStateUpdateRequest}, inherited from templates and, if recovering from another index (ie. split, shrink,
     * clone), the resize settings.
     *
     * The template mappings are applied in the order they are encountered in the list (clients should make sure the lower index, closer
     * to the head of the list, templates have the highest {@link IndexTemplateMetadata#order()})
     *
     * @return the aggregated settings for the new index
     */
    static Settings aggregateIndexSettings(
        ClusterState currentState,
        CreateIndexClusterStateUpdateRequest request,
        Settings combinedTemplateSettings,
        List<CompressedXContent> combinedTemplateMappings,
        @Nullable IndexMetadata sourceMetadata,
        Settings settings,
        IndexScopedSettings indexScopedSettings,
        ShardLimitValidator shardLimitValidator,
        Set<IndexSettingProvider> indexSettingProviders
    ) {
        final boolean isDataStreamIndex = request.dataStreamName() != null;
        final var metadata = currentState.getMetadata();

        // Create builders for the template and request settings. We transform these into builders
        // because we may want settings to be "removed" from these prior to being set on the new
        // index (see more comments below)
        final Settings.Builder templateSettings = Settings.builder().put(combinedTemplateSettings);
        final Settings.Builder requestSettings = Settings.builder().put(request.settings());

        final Settings.Builder indexSettingsBuilder = Settings.builder();
        if (sourceMetadata == null) {
            final Settings.Builder additionalIndexSettings = Settings.builder();
            final Settings templateAndRequestSettings = Settings.builder().put(combinedTemplateSettings).put(request.settings()).build();

            final boolean timeSeriesTemplate = Optional.of(request)
                .map(CreateIndexClusterStateUpdateRequest::matchingTemplate)
                .map(metadata.getProject()::isTimeSeriesTemplate)
                .orElse(false);

            // Loop through all the explicit index setting providers, adding them to the
            // additionalIndexSettings map
            final var resolvedAt = Instant.ofEpochMilli(request.getNameResolvedAt());
            for (IndexSettingProvider provider : indexSettingProviders) {
                additionalIndexSettings.put(
                    provider.getAdditionalIndexSettings(
                        request.index(),
                        request.dataStreamName(),
                        timeSeriesTemplate,
                        currentState.getMetadata(),
                        resolvedAt,
                        templateAndRequestSettings,
                        combinedTemplateMappings
                    )
                );
            }

            // For all the explicit settings, we go through the template and request level settings
            // and see if either a template or the request has "cancelled out" an explicit default
            // setting. For example, if a plugin had as an explicit setting:
            // "index.mysetting": "blah
            // And either a template or create index request had:
            // "index.mysetting": null
            // We want to remove the explicit setting not only from the explicitly set settings, but
            // also from the template and request settings, so that from the newly create index's
            // perspective it is as though the setting has not been set at all (using the default
            // value).
            for (String explicitSetting : additionalIndexSettings.keys()) {
                if (templateSettings.keys().contains(explicitSetting) && templateSettings.get(explicitSetting) == null) {
                    logger.debug(
                        "removing default [{}] setting as it in set to null in a template for [{}] creation",
                        explicitSetting,
                        request.index()
                    );
                    additionalIndexSettings.remove(explicitSetting);
                    templateSettings.remove(explicitSetting);
                }
                if (requestSettings.keys().contains(explicitSetting) && requestSettings.get(explicitSetting) == null) {
                    logger.debug(
                        "removing default [{}] setting as it in set to null in the request for [{}] creation",
                        explicitSetting,
                        request.index()
                    );
                    additionalIndexSettings.remove(explicitSetting);
                    requestSettings.remove(explicitSetting);
                }
            }

            // Finally, we actually add the explicit defaults prior to the template settings and the
            // request settings, so that the precedence goes:
            // Explicit Defaults -> Template -> Request -> Necessary Settings (# of shards, uuid, etc)
            indexSettingsBuilder.put(additionalIndexSettings.build());
            indexSettingsBuilder.put(templateSettings.build());
        }

        // now, put the request settings, so they override templates
        indexSettingsBuilder.put(requestSettings.build());

        if (sourceMetadata == null) { // not for shrink/split/clone
            // regardless of any previous logic, we're going to force there
            // to be an appropriate non-empty value for the tier preference
            String currentTierPreference = indexSettingsBuilder.get(DataTier.TIER_PREFERENCE);
            if (DataTier.parseTierList(currentTierPreference).isEmpty()) {
                String newTierPreference = isDataStreamIndex ? DataTier.DATA_HOT : DataTier.DATA_CONTENT;
                logger.debug(
                    "enforcing default [{}] setting for [{}] creation, replacing [{}] with [{}]",
                    DataTier.TIER_PREFERENCE,
                    request.index(),
                    currentTierPreference,
                    newTierPreference
                );
                indexSettingsBuilder.put(DataTier.TIER_PREFERENCE, newTierPreference);
            }
        }

        if (indexSettingsBuilder.get(IndexMetadata.SETTING_VERSION_CREATED) == null) {
            DiscoveryNodes nodes = currentState.nodes();
            IndexVersion createdVersion = IndexVersion.min(IndexVersion.current(), nodes.getMaxDataNodeCompatibleIndexVersion());
            indexSettingsBuilder.put(IndexMetadata.SETTING_VERSION_CREATED, createdVersion);
        }
        if (INDEX_NUMBER_OF_SHARDS_SETTING.exists(indexSettingsBuilder) == false) {
            indexSettingsBuilder.put(SETTING_NUMBER_OF_SHARDS, INDEX_NUMBER_OF_SHARDS_SETTING.get(settings));
        }
        if (INDEX_NUMBER_OF_REPLICAS_SETTING.exists(indexSettingsBuilder) == false) {
            indexSettingsBuilder.put(SETTING_NUMBER_OF_REPLICAS, INDEX_NUMBER_OF_REPLICAS_SETTING.get(settings));
        }
        if (settings.get(SETTING_AUTO_EXPAND_REPLICAS) != null && indexSettingsBuilder.get(SETTING_AUTO_EXPAND_REPLICAS) == null) {
            indexSettingsBuilder.put(SETTING_AUTO_EXPAND_REPLICAS, settings.get(SETTING_AUTO_EXPAND_REPLICAS));
        }

        if (indexSettingsBuilder.get(SETTING_CREATION_DATE) == null) {
            indexSettingsBuilder.put(SETTING_CREATION_DATE, Instant.now().toEpochMilli());
        }
        indexSettingsBuilder.put(IndexMetadata.SETTING_INDEX_PROVIDED_NAME, request.getProvidedName());
        indexSettingsBuilder.put(SETTING_INDEX_UUID, UUIDs.randomBase64UUID());

        if (sourceMetadata != null) {
            assert request.resizeType() != null;
            prepareResizeIndexSettings(
                currentState,
                indexSettingsBuilder,
                request.recoverFrom(),
                request.index(),
                request.resizeType(),
                request.copySettings(),
                indexScopedSettings
            );
        }

        Settings indexSettings = indexSettingsBuilder.build();
        /*
         * We can not validate settings until we have applied templates, otherwise we do not know the actual settings
         * that will be used to create this index.
         */
        shardLimitValidator.validateShardLimit(indexSettings, currentState);
        validateSoftDeleteSettings(indexSettings);
        validateTranslogRetentionSettings(indexSettings);
        validateStoreTypeSetting(indexSettings);
        return indexSettings;
    }

    private static void validateSoftDeleteSettings(Settings indexSettings) {
        if (IndexSettings.INDEX_SOFT_DELETES_SETTING.get(indexSettings) == false
            && IndexMetadata.SETTING_INDEX_VERSION_CREATED.get(indexSettings).onOrAfter(IndexVersions.V_8_0_0)) {
            throw new IllegalArgumentException(
                "Creating indices with soft-deletes disabled is no longer supported. "
                    + "Please do not specify a value for setting [index.soft_deletes.enabled]."
            );
        }
    }

    /**
     * Calculates the number of routing shards based on the configured value in indexSettings or if recovering from another index
     * it will return the value configured for that index.
     */
    static int getIndexNumberOfRoutingShards(Settings indexSettings, @Nullable IndexMetadata sourceMetadata) {
        final int numTargetShards = INDEX_NUMBER_OF_SHARDS_SETTING.get(indexSettings);
        final IndexVersion indexVersionCreated = IndexMetadata.SETTING_INDEX_VERSION_CREATED.get(indexSettings);
        final int routingNumShards;
        if (sourceMetadata == null || sourceMetadata.getNumberOfShards() == 1) {
            // in this case we either have no index to recover from or
            // we have a source index with 1 shard and without an explicit split factor
            // or one that is valid in that case we can split into whatever and auto-generate a new factor.
            // (Don't use IndexMetadata.INDEX_NUMBER_OF_ROUTING_SHARDS_SETTING.get(indexSettings) here, otherwise
            // we get the default value when `null` has been provided as value)
            if (indexSettings.get(IndexMetadata.INDEX_NUMBER_OF_ROUTING_SHARDS_SETTING.getKey()) != null) {
                routingNumShards = IndexMetadata.INDEX_NUMBER_OF_ROUTING_SHARDS_SETTING.get(indexSettings);
            } else {
                routingNumShards = calculateNumRoutingShards(numTargetShards, indexVersionCreated);
            }
        } else {
            assert IndexMetadata.INDEX_NUMBER_OF_ROUTING_SHARDS_SETTING.exists(indexSettings) == false
                : "index.number_of_routing_shards should not be present on the target index on resize";
            routingNumShards = sourceMetadata.getRoutingNumShards();
        }
        return routingNumShards;
    }

    /**
     * Validate and resolve the aliases explicitly set for the index, together with the ones inherited from the specified
     * templates.
     *
     * The template mappings are applied in the order they are encountered in the list (clients should make sure the lower index, closer
     * to the head of the list, templates have the highest {@link IndexTemplateMetadata#order()})
     *
     * @return the list of resolved aliases, with the explicitly provided aliases occurring first (having a higher priority) followed by
     * the ones inherited from the templates
     */
    public static List<AliasMetadata> resolveAndValidateAliases(
        String index,
        Set<Alias> aliases,
        List<Map<String, AliasMetadata>> templateAliases,
        Metadata metadata,
        NamedXContentRegistry xContentRegistry,
        SearchExecutionContext searchExecutionContext,
        Function<String, String> indexNameExpressionResolver,
        Predicate<String> systemNamePredicate
    ) {

        // Keep a separate set to facilitate searches when processing aliases from the template
        Set<Alias> resolvedExpressions = new HashSet<>();
        List<AliasMetadata> resolvedAliases = new ArrayList<>();
        for (Alias alias : aliases) {
            final String resolvedExpression = indexNameExpressionResolver.apply(alias.name());
            alias = alias.name(resolvedExpression);
            AliasValidator.validateAlias(alias, index, metadata);
            if (Strings.hasLength(alias.filter())) {
                AliasValidator.validateAliasFilter(alias.name(), alias.filter(), searchExecutionContext, xContentRegistry);
            }

            AliasMetadata aliasMetadata = AliasMetadata.builder(alias.name())
                .filter(alias.filter())
                .indexRouting(alias.indexRouting())
                .searchRouting(alias.searchRouting())
                .writeIndex(alias.writeIndex())
                .isHidden(systemNamePredicate.test(alias.name()) ? Boolean.TRUE : alias.isHidden())
                .build();
            resolvedAliases.add(aliasMetadata);
            resolvedExpressions.add(new Alias(resolvedExpression));
        }

        Map<String, AliasMetadata> templatesAliases = new HashMap<>();
        for (Map<String, AliasMetadata> templateAliasConfig : templateAliases) {
            // handle aliases
            for (Map.Entry<String, AliasMetadata> entry : templateAliasConfig.entrySet()) {
                String resolvedTemplateExpression = indexNameExpressionResolver.apply(entry.getValue().alias());
                AliasMetadata aliasMetadata = AliasMetadata.newAliasMetadata(entry.getValue(), resolvedTemplateExpression);

                // if an alias with same name came with the create index request itself,
                // ignore this one taken from the index template
                if (resolvedExpressions.contains(new Alias(aliasMetadata.alias()))) {
                    continue;
                }
                // if an alias with same name was already processed, ignore this one
                if (templatesAliases.containsKey(entry.getKey())) {
                    continue;
                }

                // Allow templatesAliases to be templated by replacing a token with the
                // name of the index that we are applying it to
                if (aliasMetadata.alias().contains("{index}")) {
                    String templatedAlias = aliasMetadata.alias().replace("{index}", index);
                    aliasMetadata = AliasMetadata.newAliasMetadata(aliasMetadata, templatedAlias);
                }

                // set system aliases from templates to hidden
                if (systemNamePredicate.test(aliasMetadata.alias())) {
                    aliasMetadata = AliasMetadata.builder(aliasMetadata.alias())
                        .filter(aliasMetadata.filter())
                        .indexRouting(aliasMetadata.indexRouting())
                        .searchRouting(aliasMetadata.searchRouting())
                        .writeIndex(aliasMetadata.writeIndex())
                        .isHidden(true)
                        .build();
                }

                AliasValidator.validateAliasMetadata(aliasMetadata, index, metadata);
                if (aliasMetadata.filter() != null) {
                    AliasValidator.validateAliasFilter(
                        aliasMetadata.alias(),
                        aliasMetadata.filter().uncompressed(),
                        searchExecutionContext,
                        xContentRegistry
                    );
                }
                templatesAliases.put(aliasMetadata.alias(), aliasMetadata);
                resolvedAliases.add((aliasMetadata));
            }
        }
        return resolvedAliases;

    }

    /**
     * Creates the index into the cluster state applying the provided blocks. The final cluster state will contain an updated routing
     * table based on the live nodes.
     */
    static ClusterState clusterStateCreateIndex(
        ClusterState currentState,
        IndexMetadata indexMetadata,
        BiConsumer<Metadata.Builder, IndexMetadata> metadataTransformer,
        ShardRoutingRoleStrategy shardRoutingRoleStrategy
    ) {
        final Metadata newMetadata;
        if (metadataTransformer != null) {
            Metadata.Builder builder = Metadata.builder(currentState.metadata()).put(indexMetadata, false);
            metadataTransformer.accept(builder, indexMetadata);
            newMetadata = builder.build();
        } else {
            newMetadata = currentState.metadata().withAddedIndex(indexMetadata);
        }

        var blocksBuilder = ClusterBlocks.builder().blocks(currentState.blocks());
        blocksBuilder.updateBlocks(indexMetadata);

        var routingTableBuilder = RoutingTable.builder(shardRoutingRoleStrategy, currentState.routingTable())
            .addAsNew(newMetadata.index(indexMetadata.getIndex().getName()));

<<<<<<< HEAD
        RoutingTable.Builder routingTableBuilder = RoutingTable.builder(shardRoutingRoleStrategy, updatedState.routingTable())
            .addAsNew(updatedState.metadata().getProject().index(indexName));
        return ClusterState.builder(updatedState).routingTable(routingTableBuilder.build()).build();
=======
        return ClusterState.builder(currentState).blocks(blocksBuilder).metadata(newMetadata).routingTable(routingTableBuilder).build();
>>>>>>> 9e01181f
    }

    static IndexMetadata buildIndexMetadata(
        String indexName,
        List<AliasMetadata> aliases,
        Supplier<DocumentMapper> documentMapperSupplier,
        Settings indexSettings,
        int routingNumShards,
        @Nullable IndexMetadata sourceMetadata,
        boolean isSystem,
        TransportVersion minClusterTransportVersion
    ) {
        IndexMetadata.Builder indexMetadataBuilder = createIndexMetadataBuilder(indexName, sourceMetadata, indexSettings, routingNumShards);
        indexMetadataBuilder.system(isSystem);
        if (minClusterTransportVersion.before(TransportVersions.EVENT_INGESTED_RANGE_IN_CLUSTER_STATE)) {
            // promote to UNKNOWN for older versions since they don't know how to handle event.ingested in cluster state
            indexMetadataBuilder.eventIngestedRange(IndexLongFieldRange.UNKNOWN, minClusterTransportVersion);
        }
        // now, update the mappings with the actual source
        Map<String, MappingMetadata> mappingsMetadata = new HashMap<>();
        DocumentMapper docMapper = documentMapperSupplier.get();
        if (docMapper != null) {
            MappingMetadata mappingMd = new MappingMetadata(docMapper);
            mappingsMetadata.put(docMapper.type(), mappingMd);
            indexMetadataBuilder.putInferenceFields(docMapper.mappers().inferenceFields());
        }

        for (MappingMetadata mappingMd : mappingsMetadata.values()) {
            indexMetadataBuilder.putMapping(mappingMd);
        }

        // apply the aliases in reverse order as the lower index ones have higher order
        for (int i = aliases.size() - 1; i >= 0; i--) {
            indexMetadataBuilder.putAlias(aliases.get(i));
        }

        indexMetadataBuilder.state(IndexMetadata.State.OPEN);
        return indexMetadataBuilder.build();
    }

    /**
     * Creates an {@link IndexMetadata.Builder} for the provided index and sets a valid primary term for all the shards if a source
     * index meta data is provided (this represents the case where we're shrinking/splitting an index and the primary term for the newly
     * created index needs to be gte than the maximum term in the source index).
     */
    private static IndexMetadata.Builder createIndexMetadataBuilder(
        String indexName,
        @Nullable IndexMetadata sourceMetadata,
        Settings indexSettings,
        int routingNumShards
    ) {
        final IndexMetadata.Builder builder = IndexMetadata.builder(indexName);
        builder.setRoutingNumShards(routingNumShards);
        builder.settings(indexSettings);

        if (sourceMetadata != null) {
            /*
             * We need to arrange that the primary term on all the shards in the shrunken index is at least as large as
             * the maximum primary term on all the shards in the source index. This ensures that we have correct
             * document-level semantics regarding sequence numbers in the shrunken index.
             */
            final long primaryTerm = IntStream.range(0, sourceMetadata.getNumberOfShards())
                .mapToLong(sourceMetadata::primaryTerm)
                .max()
                .getAsLong();
            for (int shardId = 0; shardId < builder.numberOfShards(); shardId++) {
                builder.primaryTerm(shardId, primaryTerm);
            }
        }
        return builder;
    }

    private static void updateIndexMappingsAndBuildSortOrder(
        IndexService indexService,
        CreateIndexClusterStateUpdateRequest request,
        List<CompressedXContent> mappings,
        @Nullable IndexMetadata sourceMetadata
    ) throws IOException {
        MapperService mapperService = indexService.mapperService();
        IndexMode indexMode = indexService.getIndexSettings() != null ? indexService.getIndexSettings().getMode() : IndexMode.STANDARD;
        List<CompressedXContent> allMappings = new ArrayList<>();
        final CompressedXContent defaultMapping = indexMode.getDefaultMapping();
        if (defaultMapping != null) {
            allMappings.add(defaultMapping);
        }
        allMappings.addAll(mappings);
        mapperService.merge(MapperService.SINGLE_MAPPING_NAME, allMappings, MergeReason.INDEX_TEMPLATE);

        indexMode.validateTimestampFieldMapping(request.dataStreamName() != null, mapperService.mappingLookup());

        if (sourceMetadata == null) {
            // now that the mapping is merged we can validate the index sort.
            // we cannot validate for index shrinking since the mapping is empty
            // at this point. The validation will take place later in the process
            // (when all shards are copied in a single place).
            indexService.getIndexSortSupplier().get();
        }
    }

    private static void validateActiveShardCount(ActiveShardCount waitForActiveShards, IndexMetadata indexMetadata) {
        if (waitForActiveShards == ActiveShardCount.DEFAULT) {
            waitForActiveShards = indexMetadata.getWaitForActiveShards();
        }
        if (waitForActiveShards.validate(indexMetadata.getNumberOfReplicas()) == false) {
            throw new IllegalArgumentException(
                "invalid wait_for_active_shards["
                    + waitForActiveShards
                    + "]: cannot be greater than number of shard copies ["
                    + (indexMetadata.getNumberOfReplicas() + 1)
                    + "]"
            );
        }
    }

    private void validate(CreateIndexClusterStateUpdateRequest request, ClusterState state) {
        validateIndexName(request.index(), state);
        validateIndexSettings(request.index(), request.settings(), forbidPrivateIndexSettings);
    }

    public void validateIndexSettings(String indexName, final Settings settings, final boolean forbidPrivateIndexSettings)
        throws IndexCreationException {
        List<String> validationErrors = getIndexSettingsValidationErrors(settings, forbidPrivateIndexSettings);

        if (validationErrors.isEmpty() == false) {
            ValidationException validationException = new ValidationException();
            validationException.addValidationErrors(validationErrors);
            throw new IndexCreationException(indexName, validationException);
        }
    }

    List<String> getIndexSettingsValidationErrors(final Settings settings, final boolean forbidPrivateIndexSettings) {
        List<String> validationErrors = validateIndexCustomPath(settings, env.sharedDataFile());
        if (forbidPrivateIndexSettings) {
            validationErrors.addAll(validatePrivateSettingsNotExplicitlySet(settings, indexScopedSettings));
        }
        return validationErrors;
    }

    private static List<String> validatePrivateSettingsNotExplicitlySet(Settings settings, IndexScopedSettings indexScopedSettings) {
        List<String> validationErrors = new ArrayList<>();
        for (final String key : settings.keySet()) {
            final Setting<?> setting = indexScopedSettings.get(key);
            if (setting == null) {
                assert indexScopedSettings.isPrivateSetting(key) : "expected [" + key + "] to be private but it was not";
            } else if (setting.isPrivateIndex()) {
                validationErrors.add("private index setting [" + key + "] can not be set explicitly");
            }
        }
        return validationErrors;
    }

    /**
     * Validates that the configured index data path (if any) is a sub-path of the configured shared data path (if any)
     *
     * @param settings the index configured settings
     * @param sharedDataPath the configured `path.shared_data` (if any)
     * @return a list containing validaton errors or an empty list if there aren't any errors
     */
    private static List<String> validateIndexCustomPath(Settings settings, @Nullable Path sharedDataPath) {
        String customPath = IndexMetadata.INDEX_DATA_PATH_SETTING.get(settings);
        List<String> validationErrors = new ArrayList<>();
        if (Strings.isEmpty(customPath) == false) {
            if (sharedDataPath == null) {
                validationErrors.add("path.shared_data must be set in order to use custom data paths");
            } else {
                Path resolvedPath = PathUtils.get(new Path[] { sharedDataPath }, customPath);
                if (resolvedPath == null) {
                    validationErrors.add("custom path [" + customPath + "] is not a sub-path of path.shared_data [" + sharedDataPath + "]");
                }
            }
        }
        return validationErrors;
    }

    /**
     * Validates the settings and mappings for shrinking an index.
     *
     * @return the list of nodes at least one instance of the source index shards are allocated
     */
    static List<String> validateShrinkIndex(ClusterState state, String sourceIndex, String targetIndexName, Settings targetIndexSettings) {
        IndexMetadata sourceMetadata = validateResize(state, sourceIndex, targetIndexName, targetIndexSettings);
        if (sourceMetadata.isSearchableSnapshot()) {
            throw new IllegalArgumentException("can't shrink searchable snapshot index [" + sourceIndex + ']');
        }
        assert INDEX_NUMBER_OF_SHARDS_SETTING.exists(targetIndexSettings);
        IndexMetadata.selectShrinkShards(0, sourceMetadata, INDEX_NUMBER_OF_SHARDS_SETTING.get(targetIndexSettings));

        if (sourceMetadata.getNumberOfShards() == 1) {
            throw new IllegalArgumentException("can't shrink an index with only one shard");
        }

        // now check that index is all on one node
        final IndexRoutingTable table = state.routingTable().index(sourceIndex);
        Map<String, AtomicInteger> nodesToNumRouting = new HashMap<>();
        int numShards = sourceMetadata.getNumberOfShards();
        for (ShardRouting routing : table.shardsWithState(ShardRoutingState.STARTED)) {
            nodesToNumRouting.computeIfAbsent(routing.currentNodeId(), (s) -> new AtomicInteger(0)).incrementAndGet();
        }
        List<String> nodesToAllocateOn = new ArrayList<>();
        for (Map.Entry<String, AtomicInteger> entries : nodesToNumRouting.entrySet()) {
            int numAllocations = entries.getValue().get();
            assert numAllocations <= numShards : "wait what? " + numAllocations + " is > than num shards " + numShards;
            if (numAllocations == numShards) {
                nodesToAllocateOn.add(entries.getKey());
            }
        }
        if (nodesToAllocateOn.isEmpty()) {
            throw new IllegalStateException("index " + sourceIndex + " must have all shards allocated on the same node to shrink index");
        }
        return nodesToAllocateOn;
    }

    static void validateSplitIndex(ClusterState state, String sourceIndex, String targetIndexName, Settings targetIndexSettings) {
        IndexMetadata sourceMetadata = validateResize(state, sourceIndex, targetIndexName, targetIndexSettings);
        if (sourceMetadata.isSearchableSnapshot()) {
            throw new IllegalArgumentException("can't split searchable snapshot index [" + sourceIndex + ']');
        }
        IndexMetadata.selectSplitShard(0, sourceMetadata, INDEX_NUMBER_OF_SHARDS_SETTING.get(targetIndexSettings));
    }

    static void validateCloneIndex(ClusterState state, String sourceIndex, String targetIndexName, Settings targetIndexSettings) {
        IndexMetadata sourceMetadata = validateResize(state, sourceIndex, targetIndexName, targetIndexSettings);
        if (sourceMetadata.isSearchableSnapshot()) {
            for (Setting<?> nonCloneableSetting : Arrays.asList(INDEX_STORE_TYPE_SETTING, INDEX_RECOVERY_TYPE_SETTING)) {
                if (nonCloneableSetting.exists(targetIndexSettings) == false) {
                    throw new IllegalArgumentException(
                        "can't clone searchable snapshot index ["
                            + sourceIndex
                            + "]; setting ["
                            + nonCloneableSetting.getKey()
                            + "] should be overridden"
                    );
                }
            }
        }
        IndexMetadata.selectCloneShard(0, sourceMetadata, INDEX_NUMBER_OF_SHARDS_SETTING.get(targetIndexSettings));
    }

    static IndexMetadata validateResize(ClusterState state, String sourceIndex, String targetIndexName, Settings targetIndexSettings) {
        if (state.metadata().getProject().hasIndex(targetIndexName)) {
            throw new ResourceAlreadyExistsException(state.metadata().getProject().index(targetIndexName).getIndex());
        }
        final IndexMetadata sourceMetadata = state.metadata().getProject().index(sourceIndex);
        if (sourceMetadata == null) {
            throw new IndexNotFoundException(sourceIndex);
        }

        IndexAbstraction source = state.metadata().getProject().getIndicesLookup().get(sourceIndex);
        assert source != null;
        if (source.getParentDataStream() != null && source.getParentDataStream().getWriteIndex().equals(sourceMetadata.getIndex())) {
            throw new IllegalArgumentException(
                String.format(
                    Locale.ROOT,
                    "cannot resize the write index [%s] for data stream [%s]",
                    sourceIndex,
                    source.getParentDataStream().getName()
                )
            );
        }
        // ensure index is read-only
        if (state.blocks().indexBlocked(ClusterBlockLevel.WRITE, sourceIndex) == false) {
            throw new IllegalStateException("index " + sourceIndex + " must be read-only to resize index. use \"index.blocks.write=true\"");
        }

        if (INDEX_NUMBER_OF_SHARDS_SETTING.exists(targetIndexSettings)) {
            // this method applies all necessary checks ie. if the target shards are less than the source shards
            // of if the source shards are divisible by the number of target shards
            IndexMetadata.getRoutingFactor(sourceMetadata.getNumberOfShards(), INDEX_NUMBER_OF_SHARDS_SETTING.get(targetIndexSettings));
        }
        return sourceMetadata;
    }

    static void prepareResizeIndexSettings(
        final ClusterState currentState,
        final Settings.Builder indexSettingsBuilder,
        final Index resizeSourceIndex,
        final String resizeIntoName,
        final ResizeType type,
        final boolean copySettings,
        final IndexScopedSettings indexScopedSettings
    ) {
        final IndexMetadata sourceMetadata = currentState.metadata().getProject().index(resizeSourceIndex.getName());
        if (type == ResizeType.SHRINK) {
            final List<String> nodesToAllocateOn = validateShrinkIndex(
                currentState,
                resizeSourceIndex.getName(),
                resizeIntoName,
                indexSettingsBuilder.build()
            );
            indexSettingsBuilder.put(INDEX_SHRINK_INITIAL_RECOVERY_KEY, Strings.arrayToCommaDelimitedString(nodesToAllocateOn.toArray()));
        } else if (type == ResizeType.SPLIT) {
            validateSplitIndex(currentState, resizeSourceIndex.getName(), resizeIntoName, indexSettingsBuilder.build());
            indexSettingsBuilder.putNull(INDEX_SHRINK_INITIAL_RECOVERY_KEY);
        } else if (type == ResizeType.CLONE) {
            validateCloneIndex(currentState, resizeSourceIndex.getName(), resizeIntoName, indexSettingsBuilder.build());
            indexSettingsBuilder.putNull(INDEX_SHRINK_INITIAL_RECOVERY_KEY);
        } else {
            throw new IllegalStateException("unknown resize type is " + type);
        }

        final Settings.Builder builder = Settings.builder();
        if (copySettings) {
            // copy all settings and non-copyable settings and settings that have already been set (e.g., from the request)
            for (final String key : sourceMetadata.getSettings().keySet()) {
                final Setting<?> setting = indexScopedSettings.get(key);
                if (setting == null) {
                    assert indexScopedSettings.isPrivateSetting(key) : key;
                } else if (setting.getProperties().contains(Setting.Property.NotCopyableOnResize)) {
                    continue;
                }
                // do not override settings that have already been set (for example, from the request)
                if (indexSettingsBuilder.keys().contains(key)) {
                    continue;
                }
                builder.copy(key, sourceMetadata.getSettings());
            }
        } else {
            final Predicate<String> sourceSettingsPredicate = (s) -> (s.startsWith("index.similarity.")
                || s.startsWith("index.analysis.")
                || s.startsWith("index.sort.")
                || s.equals("index.soft_deletes.enabled")) && indexSettingsBuilder.keys().contains(s) == false;
            builder.put(sourceMetadata.getSettings().filter(sourceSettingsPredicate));
        }

        indexSettingsBuilder.put(IndexMetadata.SETTING_VERSION_CREATED, sourceMetadata.getCreationVersion())
            .put(builder.build())
            .put(IndexMetadata.SETTING_ROUTING_PARTITION_SIZE, sourceMetadata.getRoutingPartitionSize())
            .put(IndexMetadata.INDEX_RESIZE_SOURCE_NAME.getKey(), resizeSourceIndex.getName())
            .put(IndexMetadata.INDEX_RESIZE_SOURCE_UUID.getKey(), resizeSourceIndex.getUUID());
        if (sourceMetadata.getSettings().hasValue(IndexMetadata.SETTING_VERSION_COMPATIBILITY)) {
            indexSettingsBuilder.put(IndexMetadata.SETTING_VERSION_COMPATIBILITY, sourceMetadata.getCompatibilityVersion());
        }
    }

    /**
     * Returns a default number of routing shards based on the number of shards of the index. The default number of routing shards will
     * allow any index to be split at least once and at most 10 times by a factor of two. The closer the number or shards gets to 1024
     * the less default split operations are supported
     */
    public static int calculateNumRoutingShards(int numShards, IndexVersion indexVersionCreated) {
        if (indexVersionCreated.onOrAfter(IndexVersions.V_7_0_0)) {
            // only select this automatically for indices that are created on or after 7.0 this will prevent this new behaviour
            // until we have a fully upgraded cluster. Additionally it will make integrating testing easier since mixed clusters
            // will always have the behavior of the min node in the cluster.
            //
            // We use as a default number of routing shards the higher number that can be expressed
            // as {@code numShards * 2^x`} that is less than or equal to the maximum number of shards: 1024.
            int log2MaxNumShards = 10; // logBase2(1024)
            int log2NumShards = 32 - Integer.numberOfLeadingZeros(numShards - 1); // ceil(logBase2(numShards))
            int numSplits = log2MaxNumShards - log2NumShards;
            numSplits = Math.max(1, numSplits); // Ensure the index can be split at least once
            return numShards * 1 << numSplits;
        } else {
            return numShards;
        }
    }

    public static void validateTranslogRetentionSettings(Settings indexSettings) {
        if (IndexMetadata.SETTING_INDEX_VERSION_CREATED.get(indexSettings).onOrAfter(IndexVersions.V_8_0_0)
            && (IndexSettings.INDEX_TRANSLOG_RETENTION_AGE_SETTING.exists(indexSettings)
                || IndexSettings.INDEX_TRANSLOG_RETENTION_SIZE_SETTING.exists(indexSettings))) {
            throw new IllegalArgumentException(
                "Translog retention settings [index.translog.retention.age] "
                    + "and [index.translog.retention.size] are no longer supported. Please do not specify values for these settings"
            );
        }
        if (IndexSettings.INDEX_SOFT_DELETES_SETTING.get(indexSettings)
            && (IndexSettings.INDEX_TRANSLOG_RETENTION_AGE_SETTING.exists(indexSettings)
                || IndexSettings.INDEX_TRANSLOG_RETENTION_SIZE_SETTING.exists(indexSettings))) {
            deprecationLogger.warn(
                DeprecationCategory.SETTINGS,
                "translog_retention",
                "Translog retention settings [index.translog.retention.age] and [index.translog.retention.size] are deprecated and "
                    + "effectively ignored. They will be removed in a future version."
            );
        }
    }

    public static void validateStoreTypeSetting(Settings indexSettings) {
        final String storeType = IndexModule.INDEX_STORE_TYPE_SETTING.get(indexSettings);
        if (IndexModule.Type.SIMPLEFS.match(storeType)) {
            deprecationLogger.warn(
                DeprecationCategory.SETTINGS,
                "store_type_setting",
                "[simplefs] is deprecated and will be removed in 8.0. Use [niofs] or other file systems instead. "
                    + "Elasticsearch 7.15 or later uses [niofs] for the [simplefs] store type as it offers superior "
                    + "or equivalent performance to [simplefs]."
            );
        }
    }
}<|MERGE_RESOLUTION|>--- conflicted
+++ resolved
@@ -1248,15 +1248,9 @@
         blocksBuilder.updateBlocks(indexMetadata);
 
         var routingTableBuilder = RoutingTable.builder(shardRoutingRoleStrategy, currentState.routingTable())
-            .addAsNew(newMetadata.index(indexMetadata.getIndex().getName()));
-
-<<<<<<< HEAD
-        RoutingTable.Builder routingTableBuilder = RoutingTable.builder(shardRoutingRoleStrategy, updatedState.routingTable())
-            .addAsNew(updatedState.metadata().getProject().index(indexName));
-        return ClusterState.builder(updatedState).routingTable(routingTableBuilder.build()).build();
-=======
+            .addAsNew(newMetadata.getProject().index(indexMetadata.getIndex().getName()));
+
         return ClusterState.builder(currentState).blocks(blocksBuilder).metadata(newMetadata).routingTable(routingTableBuilder).build();
->>>>>>> 9e01181f
     }
 
     static IndexMetadata buildIndexMetadata(
