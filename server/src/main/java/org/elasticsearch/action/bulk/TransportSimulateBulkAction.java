/*
 * Copyright Elasticsearch B.V. and/or licensed to Elasticsearch B.V. under one
 * or more contributor license agreements. Licensed under the "Elastic License
 * 2.0", the "GNU Affero General Public License v3.0 only", and the "Server Side
 * Public License v 1"; you may not use this file except in compliance with, at
 * your election, the "Elastic License 2.0", the "GNU Affero General Public
 * License v3.0 only", or the "Server Side Public License, v 1".
 */

package org.elasticsearch.action.bulk;

import org.elasticsearch.action.ActionListener;
import org.elasticsearch.action.DocWriteRequest;
import org.elasticsearch.action.admin.indices.template.post.TransportSimulateIndexTemplateAction;
import org.elasticsearch.action.index.IndexRequest;
import org.elasticsearch.action.ingest.SimulateIndexResponse;
import org.elasticsearch.action.support.ActionFilters;
import org.elasticsearch.cluster.ClusterState;
import org.elasticsearch.cluster.metadata.ComponentTemplate;
import org.elasticsearch.cluster.metadata.IndexAbstraction;
import org.elasticsearch.cluster.metadata.IndexMetadata;
import org.elasticsearch.cluster.metadata.IndexTemplateMetadata;
import org.elasticsearch.cluster.metadata.MappingMetadata;
import org.elasticsearch.cluster.metadata.Metadata;
import org.elasticsearch.cluster.metadata.MetadataCreateIndexService;
import org.elasticsearch.cluster.metadata.Template;
import org.elasticsearch.cluster.service.ClusterService;
import org.elasticsearch.common.UUIDs;
import org.elasticsearch.common.compress.CompressedXContent;
import org.elasticsearch.common.settings.Settings;
import org.elasticsearch.common.util.concurrent.AtomicArray;
import org.elasticsearch.features.NodeFeature;
import org.elasticsearch.index.IndexSettingProvider;
import org.elasticsearch.index.IndexSettingProviders;
import org.elasticsearch.index.IndexVersion;
import org.elasticsearch.index.IndexingPressure;
import org.elasticsearch.index.VersionType;
import org.elasticsearch.index.engine.Engine;
import org.elasticsearch.index.mapper.SourceToParse;
import org.elasticsearch.index.seqno.SequenceNumbers;
import org.elasticsearch.index.shard.IndexShard;
import org.elasticsearch.indices.IndicesService;
import org.elasticsearch.indices.SystemIndices;
import org.elasticsearch.ingest.IngestService;
import org.elasticsearch.ingest.SimulateIngestService;
import org.elasticsearch.injection.guice.Inject;
import org.elasticsearch.plugins.internal.XContentMeteringParserDecorator;
import org.elasticsearch.tasks.Task;
import org.elasticsearch.threadpool.ThreadPool;
import org.elasticsearch.transport.TransportService;
import org.elasticsearch.xcontent.NamedXContentRegistry;

import java.io.IOException;
import java.util.HashMap;
import java.util.List;
import java.util.Map;
import java.util.Set;
import java.util.concurrent.Executor;

import static java.util.stream.Collectors.toList;
import static org.elasticsearch.cluster.metadata.DataStreamLifecycle.isDataStreamsLifecycleOnlyMode;
import static org.elasticsearch.cluster.metadata.MetadataIndexTemplateService.findV1Templates;
import static org.elasticsearch.cluster.metadata.MetadataIndexTemplateService.findV2Template;

/**
 * This action simulates bulk indexing data. Pipelines are executed for all indices that the request routes to, but no data is actually
 * indexed and no state is changed. Unlike TransportBulkAction, this does not push the work out to the nodes where the shards live (since
 * shards are not actually modified).
 */
public class TransportSimulateBulkAction extends TransportAbstractBulkAction {
    public static final NodeFeature SIMULATE_MAPPING_VALIDATION = new NodeFeature("simulate.mapping.validation");
    public static final NodeFeature SIMULATE_MAPPING_VALIDATION_TEMPLATES = new NodeFeature("simulate.mapping.validation.templates");
    public static final NodeFeature SIMULATE_COMPONENT_TEMPLATE_SUBSTITUTIONS = new NodeFeature(
        "simulate.component.template.substitutions"
    );
    private final IndicesService indicesService;
    private final NamedXContentRegistry xContentRegistry;
    private final Set<IndexSettingProvider> indexSettingProviders;

    @Inject
    public TransportSimulateBulkAction(
        ThreadPool threadPool,
        TransportService transportService,
        ClusterService clusterService,
        IngestService ingestService,
        ActionFilters actionFilters,
        IndexingPressure indexingPressure,
        SystemIndices systemIndices,
        IndicesService indicesService,
        NamedXContentRegistry xContentRegistry,
        IndexSettingProviders indexSettingProviders
    ) {
        super(
            SimulateBulkAction.INSTANCE,
            transportService,
            actionFilters,
            SimulateBulkRequest::new,
            threadPool,
            clusterService,
            ingestService,
            indexingPressure,
            systemIndices,
            threadPool::relativeTimeInNanos
        );
        this.indicesService = indicesService;
        this.xContentRegistry = xContentRegistry;
        this.indexSettingProviders = indexSettingProviders.getIndexSettingProviders();
    }

    @Override
    protected void doInternalExecute(
        Task task,
        BulkRequest bulkRequest,
        Executor executor,
        ActionListener<BulkResponse> listener,
        long relativeStartTimeNanos
    ) throws IOException {
        assert bulkRequest instanceof SimulateBulkRequest
            : "TransportSimulateBulkAction should only ever be called with a SimulateBulkRequest but got a " + bulkRequest.getClass();
        final AtomicArray<BulkItemResponse> responses = new AtomicArray<>(bulkRequest.requests.size());
        Map<String, ComponentTemplate> componentTemplateSubstitutions = bulkRequest.getComponentTemplateSubstitutions();
        for (int i = 0; i < bulkRequest.requests.size(); i++) {
            DocWriteRequest<?> docRequest = bulkRequest.requests.get(i);
            assert docRequest instanceof IndexRequest : "TransportSimulateBulkAction should only ever be called with IndexRequests";
            IndexRequest request = (IndexRequest) docRequest;
            Exception mappingValidationException = validateMappings(componentTemplateSubstitutions, request);
            responses.set(
                i,
                BulkItemResponse.success(
                    0,
                    DocWriteRequest.OpType.CREATE,
                    new SimulateIndexResponse(
                        request.id(),
                        request.index(),
                        request.version(),
                        request.source(),
                        request.getContentType(),
                        request.getExecutedPipelines(),
                        mappingValidationException
                    )
                )
            );
        }
        listener.onResponse(
            new BulkResponse(responses.toArray(new BulkItemResponse[responses.length()]), buildTookInMillis(relativeStartTimeNanos))
        );
    }

    /**
     * This creates a temporary index with the mappings of the index in the request, and then attempts to index the source from the request
     * into it. If there is a mapping exception, that exception is returned. On success the returned exception is null.
     * @parem componentTemplateSubstitutions The component template definitions to use in place of existing ones for validation
     * @param request The IndexRequest whose source will be validated against the mapping (if it exists) of its index
     * @return a mapping exception if the source does not match the mappings, otherwise null
     */
    private Exception validateMappings(Map<String, ComponentTemplate> componentTemplateSubstitutions, IndexRequest request) {
        final SourceToParse sourceToParse = new SourceToParse(
            request.id(),
            request.source(),
            request.getContentType(),
            request.routing(),
            request.getDynamicTemplates(),
            XContentMeteringParserDecorator.NOOP
        );

        ClusterState state = clusterService.state();
        Exception mappingValidationException = null;
        IndexAbstraction indexAbstraction = state.metadata().getProject().getIndicesLookup().get(request.index());
        try {
            if (indexAbstraction != null && componentTemplateSubstitutions.isEmpty()) {
                /*
                 * In this case the index exists and we don't have any component template overrides. So we can just use withTempIndexService
                 * to do the mapping validation, using all the existing logic for validation.
                 */
                IndexMetadata imd = state.metadata().getProject().getIndexSafe(indexAbstraction.getWriteIndex(request, state.metadata()));
                indicesService.withTempIndexService(imd, indexService -> {
                    indexService.mapperService().updateMapping(null, imd);
                    return IndexShard.prepareIndex(
                        indexService.mapperService(),
                        sourceToParse,
                        SequenceNumbers.UNASSIGNED_SEQ_NO,
                        -1,
                        -1,
                        VersionType.INTERNAL,
                        Engine.Operation.Origin.PRIMARY,
                        Long.MIN_VALUE,
                        false,
                        request.ifSeqNo(),
                        request.ifPrimaryTerm(),
                        0
                    );
                });
            } else {
                /*
                 * The index did not exist, or we have component template substitutions, so we put together the mappings from existing
                 * templates This reproduces a lot of the mapping resolution logic in MetadataCreateIndexService.applyCreateIndexRequest().
                 * However, it does not deal with aliases (since an alias cannot be created if an index does not exist, and this is the
                 * path for when the index does not exist). And it does not deal with system indices since we do not intend for users to
                 * simulate writing to system indices.
                 */
                ClusterState.Builder simulatedClusterStateBuilder = new ClusterState.Builder(state);
                Metadata.Builder simulatedMetadata = Metadata.builder(state.metadata());
                if (indexAbstraction != null) {
                    /*
                     * We remove the index or data stream from the cluster state so that we are forced to fall back to the templates to get
                     * mappings.
                     */
                    String indexRequest = request.index();
                    assert indexRequest != null : "Index requests cannot be null in a simulate bulk call";
                    if (indexRequest != null) {
                        simulatedMetadata.remove(indexRequest);
                        simulatedMetadata.removeDataStream(indexRequest);
                    }
                }
                if (componentTemplateSubstitutions.isEmpty() == false) {
                    /*
                     * We put the template substitutions into the cluster state. If they have the same name as an existing one, the
                     * existing one is replaced.
                     */
                    Map<String, ComponentTemplate> updatedComponentTemplates = new HashMap<>();
                    updatedComponentTemplates.putAll(state.metadata().componentTemplates());
                    updatedComponentTemplates.putAll(componentTemplateSubstitutions);
                    simulatedMetadata.componentTemplates(updatedComponentTemplates);
                }
                ClusterState simulatedState = simulatedClusterStateBuilder.metadata(simulatedMetadata).build();

<<<<<<< HEAD
                String matchingTemplate = findV2Template(state.metadata().getProject(), request.index(), false);
=======
                String matchingTemplate = findV2Template(simulatedState.metadata(), request.index(), false);
>>>>>>> 6535bdae
                if (matchingTemplate != null) {
                    final Template template = TransportSimulateIndexTemplateAction.resolveTemplate(
                        matchingTemplate,
                        request.index(),
                        simulatedState,
                        isDataStreamsLifecycleOnlyMode(clusterService.getSettings()),
                        xContentRegistry,
                        indicesService,
                        systemIndices,
                        indexSettingProviders
                    );
                    CompressedXContent mappings = template.mappings();
                    if (mappings != null) {
                        MappingMetadata mappingMetadata = new MappingMetadata(mappings);
                        Settings dummySettings = Settings.builder()
                            .put(IndexMetadata.SETTING_VERSION_CREATED, IndexVersion.current())
                            .put(IndexMetadata.SETTING_NUMBER_OF_SHARDS, 1)
                            .put(IndexMetadata.SETTING_NUMBER_OF_REPLICAS, 0)
                            .put(IndexMetadata.SETTING_INDEX_UUID, UUIDs.randomBase64UUID())
                            .build();
                        final IndexMetadata imd = IndexMetadata.builder(request.index())
                            .settings(dummySettings)
                            .putMapping(mappingMetadata)
                            .build();
                        indicesService.withTempIndexService(imd, indexService -> {
                            indexService.mapperService().updateMapping(null, imd);
                            return IndexShard.prepareIndex(
                                indexService.mapperService(),
                                sourceToParse,
                                SequenceNumbers.UNASSIGNED_SEQ_NO,
                                -1,
                                -1,
                                VersionType.INTERNAL,
                                Engine.Operation.Origin.PRIMARY,
                                Long.MIN_VALUE,
                                false,
                                request.ifSeqNo(),
                                request.ifPrimaryTerm(),
                                0
                            );
                        });
                    }
                } else {
<<<<<<< HEAD
                    List<IndexTemplateMetadata> matchingTemplates = findV1Templates(state.metadata().getProject(), request.index(), false);
=======
                    List<IndexTemplateMetadata> matchingTemplates = findV1Templates(simulatedState.metadata(), request.index(), false);
>>>>>>> 6535bdae
                    final Map<String, Object> mappingsMap = MetadataCreateIndexService.parseV1Mappings(
                        "{}",
                        matchingTemplates.stream().map(IndexTemplateMetadata::getMappings).collect(toList()),
                        xContentRegistry
                    );
                    final CompressedXContent combinedMappings;
                    if (mappingsMap.isEmpty()) {
                        combinedMappings = null;
                    } else {
                        combinedMappings = new CompressedXContent(mappingsMap);
                    }
                    Settings dummySettings = Settings.builder()
                        .put(IndexMetadata.SETTING_VERSION_CREATED, IndexVersion.current())
                        .put(IndexMetadata.SETTING_NUMBER_OF_SHARDS, 1)
                        .put(IndexMetadata.SETTING_NUMBER_OF_REPLICAS, 0)
                        .put(IndexMetadata.SETTING_INDEX_UUID, UUIDs.randomBase64UUID())
                        .build();
                    MappingMetadata mappingMetadata = combinedMappings == null ? null : new MappingMetadata(combinedMappings);
                    final IndexMetadata imd = IndexMetadata.builder(request.index())
                        .putMapping(mappingMetadata)
                        .settings(dummySettings)
                        .build();
                    indicesService.withTempIndexService(imd, indexService -> {
                        indexService.mapperService().updateMapping(null, imd);
                        return IndexShard.prepareIndex(
                            indexService.mapperService(),
                            sourceToParse,
                            SequenceNumbers.UNASSIGNED_SEQ_NO,
                            -1,
                            -1,
                            VersionType.INTERNAL,
                            Engine.Operation.Origin.PRIMARY,
                            Long.MIN_VALUE,
                            false,
                            request.ifSeqNo(),
                            request.ifPrimaryTerm(),
                            0
                        );
                    });
                }
            }
        } catch (Exception e) {
            mappingValidationException = e;
        }
        return mappingValidationException;
    }

    /*
     * This overrides TransportSimulateBulkAction's getIngestService to allow us to provide an IngestService that handles pipeline
     * substitutions defined in the request.
     */
    @Override
    protected IngestService getIngestService(BulkRequest request) {
        IngestService rawIngestService = super.getIngestService(request);
        return new SimulateIngestService(rawIngestService, request);
    }

    @Override
    protected Boolean resolveFailureStore(String indexName, Metadata metadata, long epochMillis) {
        // A simulate bulk request should not change any persistent state in the system, so we never write to the failure store
        return null;
    }
}<|MERGE_RESOLUTION|>--- conflicted
+++ resolved
@@ -218,17 +218,13 @@
                      * existing one is replaced.
                      */
                     Map<String, ComponentTemplate> updatedComponentTemplates = new HashMap<>();
-                    updatedComponentTemplates.putAll(state.metadata().componentTemplates());
+                    updatedComponentTemplates.putAll(state.metadata().getProject().componentTemplates());
                     updatedComponentTemplates.putAll(componentTemplateSubstitutions);
                     simulatedMetadata.componentTemplates(updatedComponentTemplates);
                 }
                 ClusterState simulatedState = simulatedClusterStateBuilder.metadata(simulatedMetadata).build();
 
-<<<<<<< HEAD
-                String matchingTemplate = findV2Template(state.metadata().getProject(), request.index(), false);
-=======
-                String matchingTemplate = findV2Template(simulatedState.metadata(), request.index(), false);
->>>>>>> 6535bdae
+                String matchingTemplate = findV2Template(simulatedState.metadata().getProject(), request.index(), false);
                 if (matchingTemplate != null) {
                     final Template template = TransportSimulateIndexTemplateAction.resolveTemplate(
                         matchingTemplate,
@@ -272,11 +268,11 @@
                         });
                     }
                 } else {
-<<<<<<< HEAD
-                    List<IndexTemplateMetadata> matchingTemplates = findV1Templates(state.metadata().getProject(), request.index(), false);
-=======
-                    List<IndexTemplateMetadata> matchingTemplates = findV1Templates(simulatedState.metadata(), request.index(), false);
->>>>>>> 6535bdae
+                    List<IndexTemplateMetadata> matchingTemplates = findV1Templates(
+                        simulatedState.metadata().getProject(),
+                        request.index(),
+                        false
+                    );
                     final Map<String, Object> mappingsMap = MetadataCreateIndexService.parseV1Mappings(
                         "{}",
                         matchingTemplates.stream().map(IndexTemplateMetadata::getMappings).collect(toList()),
