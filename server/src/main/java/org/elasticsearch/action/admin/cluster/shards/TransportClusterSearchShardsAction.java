--- conflicted
+++ resolved
@@ -47,11 +47,8 @@
     public static final ActionType<ClusterSearchShardsResponse> TYPE = new ActionType<>("indices:admin/shards/search_shards");
 
     private final IndicesService indicesService;
-<<<<<<< HEAD
     private final ProjectResolver projectResolver;
-=======
     private final IndexNameExpressionResolver indexNameExpressionResolver;
->>>>>>> 90bfdbc2
 
     @Inject
     public TransportClusterSearchShardsAction(
@@ -74,11 +71,8 @@
             threadPool.executor(ThreadPool.Names.SEARCH_COORDINATION)
         );
         this.indicesService = indicesService;
-<<<<<<< HEAD
         this.projectResolver = projectResolver;
-=======
         this.indexNameExpressionResolver = indexNameExpressionResolver;
->>>>>>> 90bfdbc2
     }
 
     @Override
