--- conflicted
+++ resolved
@@ -101,11 +101,7 @@
         for (String index : indices) {
             final GroupShardsIterator<ShardIterator> shardIts;
             try {
-<<<<<<< HEAD
-                shardIts = clusterService.operationRouting().searchShards(project, new String[] { index }, null, null, null, null);
-=======
-                shardIts = clusterService.operationRouting().searchShards(clusterState, new String[] { index }, null, null);
->>>>>>> bf3edffe
+                shardIts = clusterService.operationRouting().searchShards(project, new String[] { index }, null, null);
             } catch (Exception e) {
                 onIndexFailure.accept(index, e);
                 continue;
