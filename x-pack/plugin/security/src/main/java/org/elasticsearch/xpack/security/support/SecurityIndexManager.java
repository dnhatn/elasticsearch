/*
 * Copyright Elasticsearch B.V. and/or licensed to Elasticsearch B.V. under one
 * or more contributor license agreements. Licensed under the Elastic License
 * 2.0; you may not use this file except in compliance with the Elastic License
 * 2.0.
 */
package org.elasticsearch.xpack.security.support;

import org.apache.logging.log4j.LogManager;
import org.apache.logging.log4j.Logger;
import org.elasticsearch.ElasticsearchException;
import org.elasticsearch.ElasticsearchStatusException;
import org.elasticsearch.ElasticsearchTimeoutException;
import org.elasticsearch.ExceptionsHelper;
import org.elasticsearch.ResourceAlreadyExistsException;
import org.elasticsearch.action.ActionListener;
import org.elasticsearch.action.UnavailableShardsException;
import org.elasticsearch.action.admin.indices.alias.Alias;
import org.elasticsearch.action.admin.indices.create.CreateIndexRequest;
import org.elasticsearch.action.admin.indices.create.CreateIndexResponse;
import org.elasticsearch.action.admin.indices.mapping.put.PutMappingRequest;
import org.elasticsearch.action.support.ActiveShardCount;
import org.elasticsearch.action.support.master.AcknowledgedResponse;
import org.elasticsearch.client.internal.Client;
import org.elasticsearch.cluster.ClusterChangedEvent;
import org.elasticsearch.cluster.ClusterState;
import org.elasticsearch.cluster.ClusterStateListener;
import org.elasticsearch.cluster.ProjectState;
import org.elasticsearch.cluster.health.ClusterHealthStatus;
import org.elasticsearch.cluster.health.ClusterIndexHealth;
import org.elasticsearch.cluster.metadata.IndexAbstraction;
import org.elasticsearch.cluster.metadata.IndexMetadata;
import org.elasticsearch.cluster.metadata.MappingMetadata;
import org.elasticsearch.cluster.metadata.ProjectId;
import org.elasticsearch.cluster.metadata.ProjectMetadata;
import org.elasticsearch.cluster.metadata.ReservedStateMetadata;
import org.elasticsearch.cluster.project.ProjectResolver;
import org.elasticsearch.cluster.routing.IndexRoutingTable;
import org.elasticsearch.cluster.service.ClusterService;
import org.elasticsearch.common.TriConsumer;
import org.elasticsearch.common.util.Maps;
import org.elasticsearch.core.FixForMultiProject;
import org.elasticsearch.core.TimeValue;
import org.elasticsearch.core.Tuple;
import org.elasticsearch.features.FeatureService;
import org.elasticsearch.features.NodeFeature;
import org.elasticsearch.gateway.GatewayService;
import org.elasticsearch.index.Index;
import org.elasticsearch.index.IndexNotFoundException;
import org.elasticsearch.index.IndexVersion;
import org.elasticsearch.indices.IndexClosedException;
import org.elasticsearch.indices.SystemIndexDescriptor;
import org.elasticsearch.rest.RestStatus;
import org.elasticsearch.threadpool.Scheduler;
import org.elasticsearch.xcontent.XContentType;
import org.elasticsearch.xpack.core.security.authz.RoleMappingMetadata;
import org.elasticsearch.xpack.security.SecurityFeatures;
import org.elasticsearch.xpack.security.action.rolemapping.ReservedRoleMappingAction;

import java.time.Instant;
import java.util.ArrayList;
import java.util.Collections;
import java.util.List;
import java.util.Map;
import java.util.Objects;
import java.util.Set;
import java.util.concurrent.CopyOnWriteArrayList;
import java.util.concurrent.atomic.AtomicBoolean;
import java.util.function.Consumer;
import java.util.stream.Collectors;

import static org.elasticsearch.cluster.metadata.IndexMetadata.INDEX_FORMAT_SETTING;
import static org.elasticsearch.cluster.metadata.IndexMetadata.SETTING_INDEX_VERSION_CREATED;
import static org.elasticsearch.indices.SystemIndexDescriptor.VERSION_META_KEY;
import static org.elasticsearch.xpack.core.ClientHelper.executeAsyncWithOrigin;
import static org.elasticsearch.xpack.core.security.action.UpdateIndexMigrationVersionAction.MIGRATION_VERSION_CUSTOM_DATA_KEY;
import static org.elasticsearch.xpack.core.security.action.UpdateIndexMigrationVersionAction.MIGRATION_VERSION_CUSTOM_KEY;
<<<<<<< HEAD
import static org.elasticsearch.xpack.security.support.SecuritySystemIndices.SECURITY_MIGRATION_FRAMEWORK;
=======
import static org.elasticsearch.xpack.security.support.SecurityIndexManager.State.UNRECOVERED_STATE;
>>>>>>> 47352604

/**
 * Manages the lifecycle, mapping and data upgrades/migrations of the {@code RestrictedIndicesNames#SECURITY_MAIN_ALIAS}
 * and {@code RestrictedIndicesNames#SECURITY_MAIN_ALIAS} alias-index pair.
 */
public class SecurityIndexManager implements ClusterStateListener {

    public static final String SECURITY_VERSION_STRING = "security-version";
    protected static final String FILE_SETTINGS_METADATA_NAMESPACE = "file_settings";
    private static final Logger logger = LogManager.getLogger(SecurityIndexManager.class);

    /**
     * When checking availability, check for availability of search or availability of all primaries
     **/
    public enum Availability {
        SEARCH_SHARDS,
        PRIMARY_SHARDS
    }

    public enum RoleMappingsCleanupMigrationStatus {
        READY,
        NOT_READY,
        SKIP,
        DONE
    }

    private final Client client;
    private final SystemIndexDescriptor systemIndexDescriptor;

    private final List<TriConsumer<ProjectId, IndexState, IndexState>> stateChangeListeners = new CopyOnWriteArrayList<>();
    private final List<Consumer<SecurityIndexManager>> stateRecoveredListeners = new CopyOnWriteArrayList<>();

    private volatile Map<ProjectId, IndexState> stateByProject;
    private final FeatureService featureService;
    private final ProjectResolver projectResolver;

    private final Set<NodeFeature> allSecurityFeatures = new SecurityFeatures().getFeatures();

    public static SecurityIndexManager buildSecurityIndexManager(
        Client client,
        ClusterService clusterService,
        FeatureService featureService,
        ProjectResolver projectResolver,
        SystemIndexDescriptor descriptor
    ) {
        final SecurityIndexManager securityIndexManager = new SecurityIndexManager(featureService, projectResolver, client, descriptor);
        clusterService.addListener(securityIndexManager);
        return securityIndexManager;
    }

    private SecurityIndexManager(
        FeatureService featureService,
        ProjectResolver projectResolver,
        Client client,
        SystemIndexDescriptor descriptor
    ) {
        this.featureService = featureService;
        this.projectResolver = projectResolver;
        this.client = client;
        this.systemIndexDescriptor = descriptor;
        this.stateByProject = null;
    }

    public enum ProjectStatus {
        CLUSTER_NOT_RECOVERED,
        PROJECT_DOES_NOT_EXIST,
        PROJECT_AVAILABLE
    }

    private IndexState unavailableState(ProjectId projectId, ProjectStatus status) {
        if (status == ProjectStatus.PROJECT_AVAILABLE) {
            throw new IllegalArgumentException("Unavailable status cannot be [" + status + "]");
        }
        return new IndexState(
            projectId,
            status,
            null,
            false,
            false,
            false,
            false,
            false,
            null,
            null,
            null,
            null,
            null,
            null,
            null,
            null,
            Set.of()
        );
    }

    public class IndexState {
        private final ProjectId projectId;
        private final ProjectStatus projectStatus;

        public final Instant creationTime;
        public final boolean isIndexUpToDate;
        public final boolean indexAvailableForSearch;
        public final boolean indexAvailableForWrite;
        public final boolean mappingUpToDate;
        public final boolean createdOnLatestVersion;
        public final RoleMappingsCleanupMigrationStatus roleMappingsCleanupMigrationStatus;
        public final Integer migrationsVersion;
        // Min mapping version supported by the descriptors in the cluster
        public final SystemIndexDescriptor.MappingsVersion minClusterMappingVersion;
        // Applied mapping version
        public final Integer indexMappingVersion;
        public final String concreteIndexName;
        public final ClusterHealthStatus indexHealth;
        public final IndexMetadata.State indexState;
        public final String indexUUID;
        public final Set<NodeFeature> securityFeatures;

        public IndexState(
            ProjectId projectId,
            ProjectStatus projectStatus,
            Instant creationTime,
            boolean isIndexUpToDate,
            boolean indexAvailableForSearch,
            boolean indexAvailableForWrite,
            boolean mappingUpToDate,
            boolean createdOnLatestVersion,
            RoleMappingsCleanupMigrationStatus roleMappingsCleanupMigrationStatus,
            Integer migrationsVersion,
            SystemIndexDescriptor.MappingsVersion minClusterMappingVersion,
            Integer indexMappingVersion,
            String concreteIndexName,
            ClusterHealthStatus indexHealth,
            IndexMetadata.State indexState,
            String indexUUID,
            Set<NodeFeature> securityFeatures
        ) {
            this.projectId = projectId;
            this.projectStatus = projectStatus;
            this.creationTime = creationTime;
            this.isIndexUpToDate = isIndexUpToDate;
            this.indexAvailableForSearch = indexAvailableForSearch;
            this.indexAvailableForWrite = indexAvailableForWrite;
            this.mappingUpToDate = mappingUpToDate;
            this.migrationsVersion = migrationsVersion;
            this.createdOnLatestVersion = createdOnLatestVersion;
            this.roleMappingsCleanupMigrationStatus = roleMappingsCleanupMigrationStatus;
            this.minClusterMappingVersion = minClusterMappingVersion;
            this.indexMappingVersion = indexMappingVersion;
            this.concreteIndexName = concreteIndexName;
            this.indexHealth = indexHealth;
            this.indexState = indexState;
            this.indexUUID = indexUUID;
            this.securityFeatures = securityFeatures;
        }

        @Override
        public boolean equals(Object o) {
            if (this == o) {
                return true;
            }
            if (o == null || getClass() != o.getClass()) {
                return false;
            }
            IndexState other = (IndexState) o;
            return Objects.equals(projectId, other.projectId)
                && Objects.equals(projectStatus, other.projectStatus)
                && Objects.equals(creationTime, other.creationTime)
                && isIndexUpToDate == other.isIndexUpToDate
                && indexAvailableForSearch == other.indexAvailableForSearch
                && indexAvailableForWrite == other.indexAvailableForWrite
                && mappingUpToDate == other.mappingUpToDate
                && createdOnLatestVersion == other.createdOnLatestVersion
                && roleMappingsCleanupMigrationStatus == other.roleMappingsCleanupMigrationStatus
                && Objects.equals(indexMappingVersion, other.indexMappingVersion)
                && Objects.equals(migrationsVersion, other.migrationsVersion)
                && Objects.equals(minClusterMappingVersion, other.minClusterMappingVersion)
                && Objects.equals(concreteIndexName, other.concreteIndexName)
                && indexHealth == other.indexHealth
                && indexState == other.indexState
                && Objects.equals(securityFeatures, other.securityFeatures);
        }

        @Override
        public int hashCode() {
            return Objects.hash(
                projectId,
                projectStatus,
                creationTime,
                isIndexUpToDate,
                indexAvailableForSearch,
                indexAvailableForWrite,
                mappingUpToDate,
                createdOnLatestVersion,
                roleMappingsCleanupMigrationStatus,
                migrationsVersion,
                minClusterMappingVersion,
                indexMappingVersion,
                concreteIndexName,
                indexHealth,
                securityFeatures
            );
        }

        public String aliasName() {
            return SecurityIndexManager.this.aliasName();
        }

        public boolean indexExists() {
            return creationTime != null;
        }

        public boolean indexIsClosed() {
            return this.indexState == IndexMetadata.State.CLOSE;
        }

        public Instant getCreationTime() {
            return this.creationTime;
        }

        /**
         * Returns whether the index is on the current format if it exists. If the index does not exist
         * we treat the index as up to date as we expect it to be created with the current format.
         */
        public boolean isIndexUpToDate() {
            return this.isIndexUpToDate;
        }

        /**
         * Optimization to avoid making unnecessary calls when we know the underlying shard state.
         * This call will check that the index exists,  is discoverable from the alias, is not closed, and will determine if available
         * based on the {@link Availability} parameter.
         * @param availability Check availability for search or write/update/real time get workflows. Write/update/realtime get workflows
         *                     should check for availability of primary shards. Search workflows should check availability of search shards
         *                     (which may or may not also be the primary shards).
         * @return
         * when checking for search: <code>true</code> if all searchable shards for the security index are available
         * when checking for primary: <code>true</code> if all primary shards for the security index are available
         */
        public boolean isAvailable(Availability availability) {
            switch (availability) {
                case SEARCH_SHARDS -> {
                    return this.indexAvailableForSearch;
                }
                case PRIMARY_SHARDS -> {
                    return this.indexAvailableForWrite;
                }
            }
            // can never happen
            throw new IllegalStateException("Unexpected availability enumeration. This is bug, please contact support.");
        }

        public boolean isMappingUpToDate() {
            return this.mappingUpToDate;
        }

        boolean isProjectAvailable() {
            return this.projectStatus == ProjectStatus.PROJECT_AVAILABLE;
        }

        // Available for testing only
        boolean isClusterStateRecovered() {
            return this.projectStatus != ProjectStatus.CLUSTER_NOT_RECOVERED;
        }

        public boolean isMigrationsVersionAtLeast(Integer expectedMigrationsVersion) {
            return indexExists() && this.migrationsVersion.compareTo(expectedMigrationsVersion) >= 0;
        }

        public boolean isCreatedOnLatestVersion() {
            return this.createdOnLatestVersion;
        }

        public String getConcreteIndexName() {
            return this.concreteIndexName;
        }

        @Override
        public String toString() {
            return getClass().getSimpleName()
                + '{'
                + "projectId="
                + projectId
                + ", creationTime="
                + creationTime
                + ", isIndexUpToDate="
                + isIndexUpToDate
                + ", indexAvailableForSearch="
                + indexAvailableForSearch
                + ", indexAvailableForWrite="
                + indexAvailableForWrite
                + ", mappingUpToDate="
                + mappingUpToDate
                + ", createdOnLatestVersion="
                + createdOnLatestVersion
                + ", roleMappingsCleanupMigrationStatus="
                + roleMappingsCleanupMigrationStatus
                + ", migrationsVersion="
                + migrationsVersion
                + ", minClusterMappingVersion="
                + minClusterMappingVersion
                + ", indexMappingVersion="
                + indexMappingVersion
                + ", concreteIndexName='"
                + concreteIndexName
                + "', indexHealth="
                + indexHealth
                + ", indexState="
                + indexState
                + ", indexUUID='"
                + indexUUID
                + "', securityFeatures="
                + securityFeatures
                + '}';
        }

        public ElasticsearchException getUnavailableReason(Availability availability) {
            if (this.indexState == IndexMetadata.State.CLOSE) {
                return new IndexClosedException(new Index(this.concreteIndexName, ClusterState.UNKNOWN_UUID));
            } else if (this.indexExists()) {
                assert this.indexAvailableForSearch == false || this.indexAvailableForWrite == false;
                if (Availability.PRIMARY_SHARDS.equals(availability) && this.indexAvailableForWrite == false) {
                    return new UnavailableShardsException(
                        null,
                        "at least one primary shard for the index [" + this.concreteIndexName + "] is unavailable"
                    );
                } else if (Availability.SEARCH_SHARDS.equals(availability) && this.indexAvailableForSearch == false) {
                    // The current behavior is that when primaries are unavailable and replicas can not be promoted then
                    // any replicas will be marked as unavailable as well. This is applicable in stateless where there index only primaries
                    // with non-promotable replicas (i.e. search only shards). In the case "at least one search ... is unavailable" is
                    // a technically correct statement, but it may be unavailable because it is not promotable and the primary is
                    // unavailable
                    return new UnavailableShardsException(
                        null,
                        "at least one search shard for the index [" + this.concreteIndexName + "] is unavailable"
                    );
                } else {
                    // should never happen
                    throw new IllegalStateException("caller must ensure original availability matches the current availability");
                }
            } else {
                return new IndexNotFoundException(this.concreteIndexName);
            }
        }

        /**
         * Validates that the index is up to date and does not need to be migrated. If it is not, the
         * consumer is called with an exception. If the index is up to date, the runnable will
         * be executed. <b>NOTE:</b> this method does not check the availability of the index; this check
         * is left to the caller so that this condition can be handled appropriately.
         */
        public void checkIndexVersionThenExecute(final Consumer<Exception> consumer, final Runnable andThen) {
            if (this.indexExists() && this.isIndexUpToDate == false) {
                consumer.accept(
                    new IllegalStateException(
                        "Index ["
                            + this.concreteIndexName
                            + "] is not on the current version. Security features relying on the index"
                            + " will not be available until the upgrade API is run on the index"
                    )
                );
            } else {
                andThen.run();
            }
        }

        /**
         * Prepares the index by creating it if it doesn't exist, then executes the runnable.
         * @param consumer a handler for any exceptions that are raised either during preparation or execution
         * @param andThen executed if the index exists or after preparation is performed successfully
         */
        public void prepareIndexIfNeededThenExecute(final Consumer<Exception> consumer, final Runnable andThen) {
            try {
                // TODO we should improve this so we don't fire off a bunch of requests to do the same thing (create or update mappings)
                if (projectStatus == ProjectStatus.CLUSTER_NOT_RECOVERED) {
                    throw new ElasticsearchStatusException(
                        "Cluster state has not been recovered yet, cannot write to the [" + this.concreteIndexName + "] index",
                        RestStatus.SERVICE_UNAVAILABLE
                    );
                } else if (projectStatus == ProjectStatus.PROJECT_DOES_NOT_EXIST) {
                    throw new ElasticsearchStatusException(
                        "Project ["
                            + this.projectId
                            + "] is not available in cluster state, cannot write to the ["
                            + this.concreteIndexName
                            + "] index",
                        RestStatus.SERVICE_UNAVAILABLE
                    );
                } else if (this.indexExists() && this.isIndexUpToDate == false) {
                    throw new IllegalStateException(
                        "Index ["
                            + this.concreteIndexName
                            + "] is not on the current version."
                            + "Security features relying on the index will not be available until the upgrade API is run on the index"
                    );
                } else if (this.indexExists() == false) {
                    assert this.concreteIndexName != null;
                    final SystemIndexDescriptor descriptorForVersion = systemIndexDescriptor.getDescriptorCompatibleWith(
                        this.minClusterMappingVersion
                    );

                    if (descriptorForVersion == null) {
                        final String error = systemIndexDescriptor.getMinimumMappingsVersionMessage(
                            "create index",
                            this.minClusterMappingVersion
                        );
                        consumer.accept(new IllegalStateException(error));
                    } else {
                        logger.info(
                            "security index does not exist, creating [{}] with alias [{}]",
                            this.concreteIndexName,
                            descriptorForVersion.getAliasName()
                        );
                        // Although `TransportCreateIndexAction` is capable of automatically applying the right mappings, settings and
                        // aliases
                        // for system indices, we nonetheless specify them here so that the values from `descriptorForVersion` are used.
                        CreateIndexRequest request = new CreateIndexRequest(this.concreteIndexName).origin(descriptorForVersion.getOrigin())
                            .mapping(descriptorForVersion.getMappings())
                            .settings(descriptorForVersion.getSettings())
                            .alias(new Alias(descriptorForVersion.getAliasName()))
                            .waitForActiveShards(ActiveShardCount.ALL);

                        executeAsyncWithOrigin(
                            client.threadPool().getThreadContext(),
                            descriptorForVersion.getOrigin(),
                            request,
                            new ActionListener<CreateIndexResponse>() {
                                @Override
                                public void onResponse(CreateIndexResponse createIndexResponse) {
                                    if (createIndexResponse.isAcknowledged()) {
                                        andThen.run();
                                    } else {
                                        consumer.accept(new ElasticsearchException("Failed to create security index"));
                                    }
                                }

                                @Override
                                public void onFailure(Exception e) {
                                    final Throwable cause = ExceptionsHelper.unwrapCause(e);
                                    if (cause instanceof ResourceAlreadyExistsException) {
                                        // the index already exists - it was probably just created so this
                                        // node hasn't yet received the cluster state update with the index
                                        andThen.run();
                                    } else {
                                        consumer.accept(e);
                                    }
                                }
                            },
                            client.admin().indices()::create
                        );
                    }
                } else if (this.mappingUpToDate == false) {
                    final SystemIndexDescriptor descriptorForVersion = systemIndexDescriptor.getDescriptorCompatibleWith(
                        this.minClusterMappingVersion
                    );

                    if (descriptorForVersion == null) {
                        final String error = systemIndexDescriptor.getMinimumMappingsVersionMessage(
                            "updating mapping",
                            this.minClusterMappingVersion
                        );
                        consumer.accept(new IllegalStateException(error));
                    } else {
                        logger.info(
                            "Index [{}] (alias [{}]) is not up to date. Updating mapping",
                            this.concreteIndexName,
                            descriptorForVersion.getAliasName()
                        );
                        PutMappingRequest request = new PutMappingRequest(this.concreteIndexName).source(
                            descriptorForVersion.getMappings(),
                            XContentType.JSON
                        ).origin(descriptorForVersion.getOrigin());
                        executeAsyncWithOrigin(
                            client.threadPool().getThreadContext(),
                            descriptorForVersion.getOrigin(),
                            request,
                            ActionListener.<AcknowledgedResponse>wrap(putMappingResponse -> {
                                if (putMappingResponse.isAcknowledged()) {
                                    andThen.run();
                                } else {
                                    consumer.accept(new IllegalStateException("put mapping request was not acknowledged"));
                                }
                            }, consumer),
                            client.admin().indices()::putMapping
                        );
                    }
                } else {
                    andThen.run();
                }
            } catch (Exception e) {
                consumer.accept(e);
            }
        }

        public RoleMappingsCleanupMigrationStatus getRoleMappingsCleanupMigrationStatus() {
            return this.roleMappingsCleanupMigrationStatus;
        }

        public boolean isEligibleSecurityMigration(SecurityMigrations.SecurityMigration securityMigration) {
            return this.securityFeatures.containsAll(securityMigration.nodeFeaturesRequired())
                && this.indexMappingVersion >= securityMigration.minMappingVersion()
                && securityMigration.checkPreConditions(this);
        }

        public boolean isReadyForSecurityMigration(SecurityMigrations.SecurityMigration securityMigration) {
            return this.indexAvailableForWrite
                && this.indexAvailableForSearch
                && this.isIndexUpToDate
                && this.indexExists()
                && this.securityFeatures.contains(SECURITY_MIGRATION_FRAMEWORK)
                && isEligibleSecurityMigration(securityMigration);
        }

        /**
         * Waits up to {@code timeout} for the security index (in this project) to become available for search, based
         * on cluster state updates.
         * Notifies {@code listener} once the security index is available, or calls {@code onFailure} on {@code timeout}.
         */
        public void onIndexAvailableForSearch(ActionListener<Void> listener, TimeValue timeout) {
            logger.info(
                "Will wait for security index [{}] in project [{}] for [{}] to become available for search",
                getConcreteIndexName(),
                projectId,
                timeout
            );

            if (this.indexAvailableForSearch) {
                logger.debug("Security index [{}] in [{}] is already available", getConcreteIndexName(), projectId);
                listener.onResponse(null);
                return;
            }

            final AtomicBoolean isDone = new AtomicBoolean(false);
            final var indexAvailableForSearchListener = new StateConsumerWithCancellable() {
                @Override
                public void apply(ProjectId eventProjectId, IndexState previousState, IndexState nextState) {
                    if (eventProjectId.equals(IndexState.this.projectId) && nextState.indexAvailableForSearch) {
                        if (isDone.compareAndSet(false, true)) {
                            cancel();
                            removeStateListener(this);
                            listener.onResponse(null);
                        }
                    }
                }
            };
            // add listener _before_ registering timeout -- this way we are guaranteed it gets removed
            // (either by timeout below, or successful completion above)
            SecurityIndexManager.this.addStateListener(indexAvailableForSearchListener);

            // schedule failure handling on timeout -- keep reference to cancellable so a successful completion can cancel the timeout
            indexAvailableForSearchListener.setCancellable(client.threadPool().schedule(() -> {
                if (isDone.compareAndSet(false, true)) {
                    removeStateListener(indexAvailableForSearchListener);
                    listener.onFailure(
                        new ElasticsearchTimeoutException(
                            "timed out waiting for security index [" + this.getConcreteIndexName() + "] to become available for search"
                        )
                    );
                }
            }, timeout, client.threadPool().generic()));
        }
    }

    /**
     * Retrieves the project scoped index state for the {@link ProjectResolver#getProjectId() current project}.
     * @see #getProject(ProjectId)
     */
    public IndexState forCurrentProject() {
        return getProject(projectResolver.getProjectId());
    }

    /**
     * Retrieves the project scoped index state.
     * This is a point-in-time copy of the current state of the index in that project.
     * Its internal representation will not change even if the index's underlying state changes in the cluster metadata.
     */
    public IndexState getProject(ProjectId project) {
        return getProjectState(project, stateByProject);
    }

    private IndexState getProjectState(ProjectId project, Map<ProjectId, IndexState> byProject) {
        if (byProject == null) {
            return unavailableState(project, ProjectStatus.CLUSTER_NOT_RECOVERED);
        } else {
            return Objects.requireNonNullElseGet(
                byProject.get(project),
                () -> unavailableState(project, ProjectStatus.PROJECT_DOES_NOT_EXIST)
            );
        }
    }

    public String aliasName() {
        return systemIndexDescriptor.getAliasName();
    }

    /**
     * Add a listener for notifications on state changes to the configured index.
     *
     * The previous and current state are provided.
     */
    public void addStateListener(TriConsumer<ProjectId, IndexState, IndexState> listener) {
        stateChangeListeners.add(listener);
    }

    /**
     * Remove a listener from notifications on state changes to the configured index.
     *
     */
    public void removeStateListener(TriConsumer<ProjectId, IndexState, IndexState> listener) {
        stateChangeListeners.remove(listener);
    }

    /**
     * Get the minimum security index mapping version in the cluster
     */
    @FixForMultiProject
    private SystemIndexDescriptor.MappingsVersion getMinSecurityIndexMappingVersion(ProjectState projectState) {
        SystemIndexDescriptor.MappingsVersion mappingsVersion = projectState.cluster()
            .getMinSystemIndexMappingVersions()
            .get(systemIndexDescriptor.getPrimaryIndex());
        return mappingsVersion == null ? new SystemIndexDescriptor.MappingsVersion(1, 0) : mappingsVersion;
    }

    /**
     * Check if the index was created on the latest index version available in the cluster
     */

    private static boolean isCreatedOnLatestVersion(IndexMetadata indexMetadata) {
        final IndexVersion indexVersionCreated = indexMetadata != null
            ? SETTING_INDEX_VERSION_CREATED.get(indexMetadata.getSettings())
            : null;
        return indexVersionCreated != null && indexVersionCreated.onOrAfter(IndexVersion.current());
    }

    /**
     * Check if a role mappings cleanup migration is needed or has already been performed and if the project is ready for a cleanup
     * migration
     *
     * @param projectState current project state
     * @param migrationsVersion current migration version
     */
    static RoleMappingsCleanupMigrationStatus getRoleMappingsCleanupMigrationStatus(ProjectState projectState, int migrationsVersion) {
        // Migration already finished
        if (migrationsVersion >= SecurityMigrations.CLEANUP_ROLE_MAPPING_DUPLICATES_MIGRATION_VERSION) {
            return RoleMappingsCleanupMigrationStatus.DONE;
        }

        @FixForMultiProject
        // Need to update this when we have per-project "reservedStateMetadata"
        ReservedStateMetadata fileSettingsMetadata = projectState.cluster()
            .metadata()
            .reservedStateMetadata()
            .get(FILE_SETTINGS_METADATA_NAMESPACE);
        boolean hasFileSettingsMetadata = fileSettingsMetadata != null;
        // If there is no fileSettingsMetadata, there should be no reserved state (this is to catch bugs related to
        // name changes to FILE_SETTINGS_METADATA_NAMESPACE)
        assert hasFileSettingsMetadata || projectState.cluster().metadata().reservedStateMetadata().isEmpty()
            : "ReservedStateMetadata contains unknown namespace";

        // If no file based role mappings available -> migration not needed
        if (hasFileSettingsMetadata == false || fileSettingsMetadata.keys(ReservedRoleMappingAction.NAME).isEmpty()) {
            return RoleMappingsCleanupMigrationStatus.SKIP;
        }

        RoleMappingMetadata roleMappingMetadata = RoleMappingMetadata.getFromProject(projectState.metadata());

        // If there are file based role mappings, make sure they have the latest format (name available) and that they have all been
        // synced to cluster state (same size as the reserved state keys)
        if (roleMappingMetadata.getRoleMappings().size() == fileSettingsMetadata.keys(ReservedRoleMappingAction.NAME).size()
            && roleMappingMetadata.hasAnyMappingWithFallbackName() == false) {
            return RoleMappingsCleanupMigrationStatus.READY;
        }

        // If none of the above conditions are met, wait for a state change to re-evaluate if the cluster is ready for migration
        return RoleMappingsCleanupMigrationStatus.NOT_READY;
    }

    @Override
    public void clusterChanged(ClusterChangedEvent event) {
        final ClusterState clusterState = event.state();
        if (clusterState.blocks().hasGlobalBlock(GatewayService.STATE_NOT_RECOVERED_BLOCK)) {
            // wait until the gateway has recovered from disk, otherwise we think we don't have the
            // .security index but they may not have been restored from the cluster state on disk
            logger.debug("security index manager waiting until state has been recovered");
            return;
        }

        final Map<ProjectId, IndexState> previousStateByProject = stateByProject;
        final List<Runnable> notifications = new ArrayList<>();

        if (previousStateByProject == null) {
            stateRecoveredListeners.forEach(listener -> notifications.add(() -> {
                listener.accept(this);
                stateRecoveredListeners.remove(listener);
            }));
        }

        final Map<ProjectId, IndexState> newStateByProject = Maps.newMapWithExpectedSize(clusterState.metadata().projects().size());
        for (ProjectId projectId : clusterState.metadata().projects().keySet()) {
            final IndexState previousState = getProjectState(projectId, previousStateByProject);
            final IndexState newState = updateProjectState(clusterState.projectState(projectId));

            if (newState.equals(previousState) == false) {
                notifications.add(() -> {
                    for (var listener : stateChangeListeners) {
                        listener.apply(projectId, previousState, newState);
                    }
                });
            }
            newStateByProject.put(projectId, newState);
        }
        if (previousStateByProject != null) {
            for (ProjectId projectId : previousStateByProject.keySet()) {
                if (newStateByProject.containsKey(projectId) == false) {
                    notifications.add(() -> {
                        for (var listener : stateChangeListeners) {
                            listener.apply(
                                projectId,
                                previousStateByProject.get(projectId),
                                unavailableState(projectId, ProjectStatus.PROJECT_DOES_NOT_EXIST)
                            );
                        }
                    });
                }
            }
        }

        this.stateByProject = Collections.unmodifiableMap(newStateByProject);

        // Need to run the notifications after updating stateByProject so that any calls to "getProject" will return the
        // correct (updated) value
        notifications.forEach(Runnable::run);
    }

    private IndexState updateProjectState(ProjectState project) {
        final IndexMetadata indexMetadata = resolveConcreteIndex(systemIndexDescriptor.getAliasName(), project.metadata());
        final boolean createdOnLatestVersion = isCreatedOnLatestVersion(indexMetadata);
        final Instant creationTime = indexMetadata != null ? Instant.ofEpochMilli(indexMetadata.getCreationDate()) : null;
        final boolean isIndexUpToDate = indexMetadata == null
            || INDEX_FORMAT_SETTING.get(indexMetadata.getSettings()) == systemIndexDescriptor.getIndexFormat();
        Tuple<Boolean, Boolean> available = checkIndexAvailable(project);
        final boolean indexAvailableForWrite = available.v1();
        final boolean indexAvailableForSearch = available.v2();
        final int migrationsVersion = getMigrationVersionFromIndexMetadata(indexMetadata);
        final RoleMappingsCleanupMigrationStatus roleMappingsCleanupMigrationStatus = getRoleMappingsCleanupMigrationStatus(
            project,
            migrationsVersion
        );
        final boolean mappingIsUpToDate = indexMetadata == null || checkIndexMappingUpToDate(project);
        final SystemIndexDescriptor.MappingsVersion minClusterMappingVersion = getMinSecurityIndexMappingVersion(project);
        final int indexMappingVersion = loadIndexMappingVersion(systemIndexDescriptor.getAliasName(), project.metadata());
        final String concreteIndexName = indexMetadata == null
            ? systemIndexDescriptor.getPrimaryIndex()
            : indexMetadata.getIndex().getName();
        final ClusterHealthStatus indexHealth;
        final IndexMetadata.State indexState;
        if (indexMetadata == null) {
            // Index does not exist
            indexState = null;
            indexHealth = null;
        } else if (indexMetadata.getState() == IndexMetadata.State.CLOSE) {
            indexState = IndexMetadata.State.CLOSE;
            indexHealth = null;
            logger.warn("Index [{}] is closed. This is likely to prevent security from functioning correctly", concreteIndexName);
        } else {
            indexState = IndexMetadata.State.OPEN;
            final IndexRoutingTable routingTable = project.routingTable().index(indexMetadata.getIndex());
            indexHealth = new ClusterIndexHealth(indexMetadata, routingTable).getStatus();
        }
        final String indexUUID = indexMetadata != null ? indexMetadata.getIndexUUID() : null;
        final IndexState newState = new IndexState(
            project.projectId(),
            ProjectStatus.PROJECT_AVAILABLE,
            creationTime,
            isIndexUpToDate,
            indexAvailableForSearch,
            indexAvailableForWrite,
            mappingIsUpToDate,
            createdOnLatestVersion,
            roleMappingsCleanupMigrationStatus,
            migrationsVersion,
            minClusterMappingVersion,
            indexMappingVersion,
            concreteIndexName,
            indexHealth,
            indexState,
            indexUUID,
            allSecurityFeatures.stream()
                .filter(feature -> featureService.clusterHasFeature(project.cluster(), feature))
                .collect(Collectors.toSet())
        );
        return newState;
    }

    public static int getMigrationVersionFromIndexMetadata(IndexMetadata indexMetadata) {
        Map<String, String> customMetadata = indexMetadata == null ? null : indexMetadata.getCustomData(MIGRATION_VERSION_CUSTOM_KEY);
        if (customMetadata == null) {
            return 0;
        }
        String migrationVersion = customMetadata.get(MIGRATION_VERSION_CUSTOM_DATA_KEY);
        return migrationVersion == null ? 0 : Integer.parseInt(migrationVersion);
    }

    public void whenProjectStateAvailable(ProjectId targetProject, Consumer<IndexState> stateConsumer) {
        TriConsumer<ProjectId, IndexState, IndexState> stateChangeListener = new TriConsumer<>() {
            @Override
            public void apply(ProjectId projectId, IndexState previousState, IndexState nextState) {
                if (projectId.equals(targetProject) == false) {
                    return;
                }
                if (nextState.isProjectAvailable()) {
                    stateChangeListeners.remove(this);
                    stateConsumer.accept(nextState);
                }
            }
        };
        stateChangeListeners.add(stateChangeListener);
    }

    // pkg-private for testing
    List<TriConsumer<ProjectId, IndexState, IndexState>> getStateChangeListeners() {
        return stateChangeListeners;
    }

    /**
     * This class ensures that if cancel() is called _before_ setCancellable(), the passed-in cancellable is still correctly cancelled on
     * a subsequent setCancellable() call.
     */
    // pkg-private for testing
    abstract static class StateConsumerWithCancellable implements TriConsumer<ProjectId, IndexState, IndexState>, Scheduler.Cancellable {
        private volatile Scheduler.ScheduledCancellable cancellable;
        private volatile boolean cancelled = false;

        void setCancellable(Scheduler.ScheduledCancellable cancellable) {
            this.cancellable = cancellable;
            if (cancelled) {
                cancel();
            }
        }

        public boolean cancel() {
            cancelled = true;
            if (cancellable != null) {
                // cancellable is idempotent, so it's fine to potentially call it multiple times
                return cancellable.cancel();
            }
            return isCancelled();
        }

        public boolean isCancelled() {
            return cancelled;
        }
    }

    private Tuple<Boolean, Boolean> checkIndexAvailable(ProjectState project) {
        final String aliasName = systemIndexDescriptor.getAliasName();
        IndexMetadata metadata = resolveConcreteIndex(aliasName, project.metadata());
        if (metadata == null) {
            logger.debug("Index [{}] is not available in project [{}] - no metadata", aliasName, project.projectId());
            return new Tuple<>(false, false);
        }
        if (metadata.getState() == IndexMetadata.State.CLOSE) {
            logger.warn("Index [{}] is closed in project [{}]", aliasName, project.projectId());
            return new Tuple<>(false, false);
        }
        boolean allPrimaryShards = false;
        boolean searchShards = false;
        final IndexRoutingTable routingTable = project.routingTable().index(metadata.getIndex());
        if (routingTable != null && routingTable.allPrimaryShardsActive()) {
            allPrimaryShards = true;
        }
        if (routingTable != null && routingTable.readyForSearch(project)) {
            searchShards = true;
        }
        if (allPrimaryShards == false || searchShards == false) {
            logger.debug(
                "Index [{}] is not fully available in project [{}]. all primary shards available [{}], search shards available, [{}]",
                aliasName,
                project.projectId(),
                allPrimaryShards,
                searchShards
            );
        }
        return new Tuple<>(allPrimaryShards, searchShards);
    }

<<<<<<< HEAD
=======
    public boolean isEligibleSecurityMigration(SecurityMigrations.SecurityMigration securityMigration) {
        return state.securityFeatures.containsAll(securityMigration.nodeFeaturesRequired())
            && state.indexMappingVersion >= securityMigration.minMappingVersion()
            && securityMigration.checkPreConditions(state);
    }

    public boolean isReadyForSecurityMigration(SecurityMigrations.SecurityMigration securityMigration) {
        return state.indexAvailableForWrite
            && state.indexAvailableForSearch
            && state.isIndexUpToDate
            && state.indexExists()
            && isEligibleSecurityMigration(securityMigration);
    }

>>>>>>> 47352604
    /**
     * Detect if the mapping in the security index is outdated. If it's outdated it means that whatever is in cluster state is more recent.
     * There could be several nodes on different ES versions (mixed cluster) supporting different mapping versions, so only return false if
     * min version in the cluster is more recent than what's in the security index.
     */
    private boolean checkIndexMappingUpToDate(ProjectState projectState) {
        // Get descriptor compatible with the min version in the cluster
        final SystemIndexDescriptor descriptor = systemIndexDescriptor.getDescriptorCompatibleWith(
            getMinSecurityIndexMappingVersion(projectState)
        );
        if (descriptor == null) {
            return false;
        }
        return descriptor.getMappingsVersion().version() <= loadIndexMappingVersion(
            systemIndexDescriptor.getAliasName(),
            projectState.metadata()
        );
    }

    private static int loadIndexMappingVersion(String aliasName, ProjectMetadata projectMetadata) {
        IndexMetadata indexMetadata = resolveConcreteIndex(aliasName, projectMetadata);
        if (indexMetadata != null) {
            MappingMetadata mappingMetadata = indexMetadata.mapping();
            if (mappingMetadata != null) {
                return readMappingVersion(aliasName, mappingMetadata);
            }
        }
        return 0;
    }

    private static int readMappingVersion(String indexName, MappingMetadata mappingMetadata) {
        @SuppressWarnings("unchecked")
        Map<String, Object> meta = (Map<String, Object>) mappingMetadata.sourceAsMap().get("_meta");
        if (meta == null) {
            logger.info("Missing _meta field in mapping [{}] of index [{}]", mappingMetadata.type(), indexName);
            throw new IllegalStateException("Cannot read managed_index_mappings_version string in index " + indexName);
        }
        // If null, no value has been set in the index yet, so return 0 to trigger put mapping
        final Integer value = (Integer) meta.get(VERSION_META_KEY);
        return value == null ? 0 : value;
    }

    /**
     * Resolves a concrete index name or alias to a {@link IndexMetadata} instance.  Requires
     * that if supplied with an alias, the alias resolves to at most one concrete index.
     */
    public static IndexMetadata resolveConcreteIndex(final String indexOrAliasName, final ProjectMetadata project) {
        final IndexAbstraction indexAbstraction = project.getIndicesLookup().get(indexOrAliasName);
        if (indexAbstraction != null) {
            final List<Index> indices = indexAbstraction.getIndices();
            if (indexAbstraction.getType() != IndexAbstraction.Type.CONCRETE_INDEX && indices.size() > 1) {
                throw new IllegalStateException("Alias [" + indexOrAliasName + "] points to more than one index: " + indices);
            }
            return project.index(indices.get(0));
        }
        return null;
    }

    /**
     * Return true if the state moves from an unhealthy ("RED") index state to a healthy ("non-RED") state.
     */
    public static boolean isMoveFromRedToNonRed(IndexState previousState, IndexState currentState) {
        return (previousState.indexHealth == null || previousState.indexHealth == ClusterHealthStatus.RED)
            && currentState.indexHealth != null
            && currentState.indexHealth != ClusterHealthStatus.RED;
    }

    /**
     * Return true if the state moves from the index existing to the index not existing.
     */
    public static boolean isIndexDeleted(IndexState previousState, IndexState currentState) {
        return previousState.indexHealth != null && currentState.indexHealth == null;
    }
}<|MERGE_RESOLUTION|>--- conflicted
+++ resolved
@@ -75,11 +75,6 @@
 import static org.elasticsearch.xpack.core.ClientHelper.executeAsyncWithOrigin;
 import static org.elasticsearch.xpack.core.security.action.UpdateIndexMigrationVersionAction.MIGRATION_VERSION_CUSTOM_DATA_KEY;
 import static org.elasticsearch.xpack.core.security.action.UpdateIndexMigrationVersionAction.MIGRATION_VERSION_CUSTOM_KEY;
-<<<<<<< HEAD
-import static org.elasticsearch.xpack.security.support.SecuritySystemIndices.SECURITY_MIGRATION_FRAMEWORK;
-=======
-import static org.elasticsearch.xpack.security.support.SecurityIndexManager.State.UNRECOVERED_STATE;
->>>>>>> 47352604
 
 /**
  * Manages the lifecycle, mapping and data upgrades/migrations of the {@code RestrictedIndicesNames#SECURITY_MAIN_ALIAS}
@@ -587,7 +582,6 @@
                 && this.indexAvailableForSearch
                 && this.isIndexUpToDate
                 && this.indexExists()
-                && this.securityFeatures.contains(SECURITY_MIGRATION_FRAMEWORK)
                 && isEligibleSecurityMigration(securityMigration);
         }
 
@@ -964,23 +958,6 @@
         return new Tuple<>(allPrimaryShards, searchShards);
     }
 
-<<<<<<< HEAD
-=======
-    public boolean isEligibleSecurityMigration(SecurityMigrations.SecurityMigration securityMigration) {
-        return state.securityFeatures.containsAll(securityMigration.nodeFeaturesRequired())
-            && state.indexMappingVersion >= securityMigration.minMappingVersion()
-            && securityMigration.checkPreConditions(state);
-    }
-
-    public boolean isReadyForSecurityMigration(SecurityMigrations.SecurityMigration securityMigration) {
-        return state.indexAvailableForWrite
-            && state.indexAvailableForSearch
-            && state.isIndexUpToDate
-            && state.indexExists()
-            && isEligibleSecurityMigration(securityMigration);
-    }
-
->>>>>>> 47352604
     /**
      * Detect if the mapping in the security index is outdated. If it's outdated it means that whatever is in cluster state is more recent.
      * There could be several nodes on different ES versions (mixed cluster) supporting different mapping versions, so only return false if
