--- conflicted
+++ resolved
@@ -436,10 +436,9 @@
                 .setSource(tokenDocument, XContentType.JSON)
                 .setRefreshPolicy(tokenCreationRefreshPolicy)
                 .request();
-<<<<<<< HEAD
-            securityTokensIndex.forCurrentProject()
+            tokensIndex.forCurrentProject()
                 .prepareIndexIfNeededThenExecute(
-                    ex -> listener.onFailure(traceLog("prepare tokens index [" + securityTokensIndex.aliasName() + "]", documentId, ex)),
+                    ex -> listener.onFailure(traceLog("prepare tokens index [" + tokensIndex.aliasName() + "]", documentId, ex)),
                     () -> executeAsyncWithOrigin(
                         client,
                         SECURITY_ORIGIN,
@@ -460,27 +459,6 @@
                         }, listener::onFailure)
                     )
                 );
-=======
-            tokensIndex.prepareIndexIfNeededThenExecute(
-                ex -> listener.onFailure(traceLog("prepare tokens index [" + tokensIndex.aliasName() + "]", documentId, ex)),
-                () -> executeAsyncWithOrigin(
-                    client,
-                    SECURITY_ORIGIN,
-                    TransportIndexAction.TYPE,
-                    indexTokenRequest,
-                    ActionListener.wrap(indexResponse -> {
-                        if (indexResponse.getResult() == Result.CREATED) {
-                            String accessTokenToReturn = prependVersionAndEncodeAccessToken(tokenVersion, accessTokenBytes);
-                            listener.onResponse(new CreateTokenResult(accessTokenToReturn, refreshTokenToReturn, authentication));
-                        } else {
-                            listener.onFailure(
-                                traceLog("create token", new ElasticsearchException("failed to create token document [{}]", indexResponse))
-                            );
-                        }
-                    }, listener::onFailure)
-                )
-            );
->>>>>>> 78bd9ec6
         }
     }
 
@@ -582,29 +560,17 @@
         @Nullable String storedRefreshToken,
         ActionListener<Doc> listener
     ) {
-<<<<<<< HEAD
-        final IndexState projectSecurityIndex = securityTokensIndex.forCurrentProject();
+        final SecurityIndexManager tokensIndex = getTokensIndexForVersion(tokenVersion);
+        final IndexState projectSecurityIndex = tokensIndex.forCurrentProject();
         if (projectSecurityIndex.isAvailable(PRIMARY_SHARDS) == false) {
-            logger.warn("failed to get access token [{}] because index [{}] is not available", tokenId, securityTokensIndex.aliasName());
+            logger.warn("failed to get access token [{}] because index [{}] is not available", tokenId, tokensIndex.aliasName());
             listener.onFailure(projectSecurityIndex.getUnavailableReason(PRIMARY_SHARDS));
-=======
-        final SecurityIndexManager tokensIndex = getTokensIndexForVersion(tokenVersion);
-        final SecurityIndexManager frozenTokensIndex = tokensIndex.defensiveCopy();
-        if (frozenTokensIndex.isAvailable(PRIMARY_SHARDS) == false) {
-            logger.warn("failed to get access token [{}] because index [{}] is not available", tokenId, tokensIndex.aliasName());
-            listener.onFailure(frozenTokensIndex.getUnavailableReason(PRIMARY_SHARDS));
->>>>>>> 78bd9ec6
             return;
         }
         final GetRequest getRequest = client.prepareGet(tokensIndex.aliasName(), getTokenDocumentId(tokenId)).request();
         final Consumer<Exception> onFailure = ex -> listener.onFailure(traceLog("get token from id", tokenId, ex));
-<<<<<<< HEAD
         projectSecurityIndex.checkIndexVersionThenExecute(
-            ex -> listener.onFailure(traceLog("prepare tokens index [" + securityTokensIndex.aliasName() + "]", tokenId, ex)),
-=======
-        tokensIndex.checkIndexVersionThenExecute(
             ex -> listener.onFailure(traceLog("prepare tokens index [" + tokensIndex.aliasName() + "]", tokenId, ex)),
->>>>>>> 78bd9ec6
             () -> executeAsyncWithOrigin(
                 client.threadPool().getThreadContext(),
                 SECURITY_ORIGIN,
@@ -1345,10 +1311,9 @@
                 .setRefreshPolicy(tokenRefreshUpdateRefreshPolicy)
                 .setIfSeqNo(tokenDoc.seqNo())
                 .setIfPrimaryTerm(tokenDoc.primaryTerm());
-<<<<<<< HEAD
-            securityTokensIndex.forCurrentProject()
+            refreshedTokenIndex.forCurrentProject()
                 .prepareIndexIfNeededThenExecute(
-                    ex -> listener.onFailure(traceLog("prepare index [" + securityTokensIndex.aliasName() + "]", ex)),
+                    ex -> listener.onFailure(traceLog("prepare index [" + refreshedTokenIndex.aliasName() + "]", ex)),
                     () -> executeAsyncWithOrigin(
                         client.threadPool().getThreadContext(),
                         SECURITY_ORIGIN,
@@ -1394,7 +1359,7 @@
                             if (cause instanceof VersionConflictEngineException) {
                                 // The document has been updated by another thread, get it again.
                                 logger.debug("version conflict while updating document [{}], attempting to get it again", tokenDoc.id());
-                                getTokenDocAsync(tokenDoc.id(), securityTokensIndex, true, new ActionListener<>() {
+                                getTokenDocAsync(tokenDoc.id(), refreshedTokenIndex, true, new ActionListener<>() {
                                     @Override
                                     public void onResponse(GetResponse response) {
                                         if (response.isExists()) {
@@ -1404,67 +1369,8 @@
                                             logger.warn("could not find token document [{}] for refresh", tokenDoc.id());
                                             onFailure.accept(invalidGrantException("could not refresh the requested token"));
                                         }
-=======
-            refreshedTokenIndex.prepareIndexIfNeededThenExecute(
-                ex -> listener.onFailure(traceLog("prepare index [" + refreshedTokenIndex.aliasName() + "]", ex)),
-                () -> executeAsyncWithOrigin(
-                    client.threadPool().getThreadContext(),
-                    SECURITY_ORIGIN,
-                    updateRequest.request(),
-                    ActionListener.<UpdateResponse>wrap(updateResponse -> {
-                        if (updateResponse.getResult() == DocWriteResponse.Result.UPDATED) {
-                            logger.debug(
-                                () -> format("updated the original token document to %s", updateResponse.getGetResult().sourceAsMap())
-                            );
-                            final Tuple<UserToken, String> parsedTokens = parseTokensFromDocument(tokenDoc.sourceAsMap(), null);
-                            final UserToken toRefreshUserToken = parsedTokens.v1();
-                            createOAuth2Tokens(
-                                newTokenBytes.v1(),
-                                newTokenBytes.v2(),
-                                newTokenVersion,
-                                toRefreshUserToken.getAuthentication(),
-                                clientAuth,
-                                toRefreshUserToken.getMetadata(),
-                                listener
-                            );
-                        } else if (backoff.hasNext()) {
-                            logger.info(
-                                "failed to update the original token document [{}], the update result was [{}]. Retrying",
-                                tokenDoc.id(),
-                                updateResponse.getResult()
-                            );
-                            client.threadPool()
-                                .schedule(
-                                    () -> innerRefresh(refreshToken, tokenDoc, clientAuth, backoff, refreshRequested, listener),
-                                    backoff.next(),
-                                    client.threadPool().generic()
-                                );
-                        } else {
-                            logger.info(
-                                "failed to update the original token document [{}] after all retries, the update result was [{}]. ",
-                                tokenDoc.id(),
-                                updateResponse.getResult()
-                            );
-                            listener.onFailure(invalidGrantException("could not refresh the requested token"));
-                        }
-                    }, e -> {
-                        Throwable cause = ExceptionsHelper.unwrapCause(e);
-                        if (cause instanceof VersionConflictEngineException) {
-                            // The document has been updated by another thread, get it again.
-                            logger.debug("version conflict while updating document [{}], attempting to get it again", tokenDoc.id());
-                            getTokenDocAsync(tokenDoc.id(), refreshedTokenIndex, true, new ActionListener<>() {
-                                @Override
-                                public void onResponse(GetResponse response) {
-                                    if (response.isExists()) {
-                                        assert response.getId().equals(tokenDoc.id());
-                                        innerRefresh(refreshToken, new Doc(response), clientAuth, backoff, refreshRequested, listener);
-                                    } else {
-                                        logger.warn("could not find token document [{}] for refresh", tokenDoc.id());
-                                        onFailure.accept(invalidGrantException("could not refresh the requested token"));
->>>>>>> 78bd9ec6
                                     }
 
-<<<<<<< HEAD
                                     @Override
                                     public void onFailure(Exception e) {
                                         if (isShardNotAvailableException(e)) {
@@ -1472,7 +1378,7 @@
                                                 logger.info("could not get token document [{}] for refresh, retrying", tokenDoc.id());
                                                 client.threadPool()
                                                     .schedule(
-                                                        () -> getTokenDocAsync(tokenDoc.id(), securityTokensIndex, true, this),
+                                                        () -> getTokenDocAsync(tokenDoc.id(), refreshedTokenIndex, true, this),
                                                         backoff.next(),
                                                         client.threadPool().generic()
                                                     );
@@ -1480,18 +1386,6 @@
                                                 logger.warn(
                                                     "could not get token document [{}] for refresh after all retries",
                                                     tokenDoc.id()
-=======
-                                @Override
-                                public void onFailure(Exception e) {
-                                    if (isShardNotAvailableException(e)) {
-                                        if (backoff.hasNext()) {
-                                            logger.info("could not get token document [{}] for refresh, retrying", tokenDoc.id());
-                                            client.threadPool()
-                                                .schedule(
-                                                    () -> getTokenDocAsync(tokenDoc.id(), refreshedTokenIndex, true, this),
-                                                    backoff.next(),
-                                                    client.threadPool().generic()
->>>>>>> 78bd9ec6
                                                 );
                                                 onFailure.accept(invalidGrantException("could not refresh the requested token"));
                                             }
