/*
 * Copyright Elasticsearch B.V. and/or licensed to Elasticsearch B.V. under one
 * or more contributor license agreements. Licensed under the "Elastic License
 * 2.0", the "GNU Affero General Public License v3.0 only", and the "Server Side
 * Public License v 1"; you may not use this file except in compliance with, at
 * your election, the "Elastic License 2.0", the "GNU Affero General Public
 * License v3.0 only", or the "Server Side Public License, v 1".
 */
package org.elasticsearch.datastreams.action;

import org.elasticsearch.action.ActionListener;
import org.elasticsearch.action.datastreams.ModifyDataStreamsAction;
import org.elasticsearch.action.support.ActionFilters;
import org.elasticsearch.action.support.master.AcknowledgedResponse;
import org.elasticsearch.action.support.master.AcknowledgedTransportMasterNodeProjectAction;
import org.elasticsearch.cluster.ProjectState;
import org.elasticsearch.cluster.block.ClusterBlockException;
import org.elasticsearch.cluster.block.ClusterBlockLevel;
import org.elasticsearch.cluster.metadata.IndexNameExpressionResolver;
import org.elasticsearch.cluster.metadata.MetadataDataStreamsService;
import org.elasticsearch.cluster.project.ProjectResolver;
import org.elasticsearch.cluster.service.ClusterService;
import org.elasticsearch.common.util.concurrent.EsExecutors;
import org.elasticsearch.injection.guice.Inject;
import org.elasticsearch.tasks.Task;
import org.elasticsearch.threadpool.ThreadPool;
import org.elasticsearch.transport.TransportService;

public class ModifyDataStreamsTransportAction extends AcknowledgedTransportMasterNodeProjectAction<ModifyDataStreamsAction.Request> {

    private final IndexNameExpressionResolver indexNameExpressionResolver;
    private final MetadataDataStreamsService metadataDataStreamsService;

    @Inject
    public ModifyDataStreamsTransportAction(
        TransportService transportService,
        ClusterService clusterService,
        ThreadPool threadPool,
        ActionFilters actionFilters,
        ProjectResolver projectResolver,
        IndexNameExpressionResolver indexNameExpressionResolver,
        MetadataDataStreamsService metadataDataStreamsService
    ) {
        super(
            ModifyDataStreamsAction.NAME,
            transportService,
            clusterService,
            threadPool,
            actionFilters,
            ModifyDataStreamsAction.Request::new,
<<<<<<< HEAD
            projectResolver,
            indexNameExpressionResolver,
=======
>>>>>>> 90bfdbc2
            EsExecutors.DIRECT_EXECUTOR_SERVICE
        );
        this.indexNameExpressionResolver = indexNameExpressionResolver;
        this.metadataDataStreamsService = metadataDataStreamsService;
    }

    @Override
    protected void masterOperation(
        Task task,
        ModifyDataStreamsAction.Request request,
        ProjectState state,
        ActionListener<AcknowledgedResponse> listener
    ) {
        metadataDataStreamsService.modifyDataStream(state.projectId(), request, listener);
    }

    @Override
    protected ClusterBlockException checkBlock(ModifyDataStreamsAction.Request request, ProjectState state) {
        ClusterBlockException globalBlock = state.blocks().globalBlockedException(ClusterBlockLevel.METADATA_WRITE);
        if (globalBlock != null) {
            return globalBlock;
        }
        return state.blocks()
            .indicesBlockedException(
                state.projectId(),
                ClusterBlockLevel.METADATA_WRITE,
                indexNameExpressionResolver.concreteIndexNames(state.metadata(), request)
            );
    }

}<|MERGE_RESOLUTION|>--- conflicted
+++ resolved
@@ -48,11 +48,7 @@
             threadPool,
             actionFilters,
             ModifyDataStreamsAction.Request::new,
-<<<<<<< HEAD
             projectResolver,
-            indexNameExpressionResolver,
-=======
->>>>>>> 90bfdbc2
             EsExecutors.DIRECT_EXECUTOR_SERVICE
         );
         this.indexNameExpressionResolver = indexNameExpressionResolver;
