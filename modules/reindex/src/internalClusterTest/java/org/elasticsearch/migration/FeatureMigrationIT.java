/*
 * Copyright Elasticsearch B.V. and/or licensed to Elasticsearch B.V. under one
 * or more contributor license agreements. Licensed under the "Elastic License
 * 2.0", the "GNU Affero General Public License v3.0 only", and the "Server Side
 * Public License v 1"; you may not use this file except in compliance with, at
 * your election, the "Elastic License 2.0", the "GNU Affero General Public
 * License v3.0 only", or the "Server Side Public License, v 1".
 */

package org.elasticsearch.migration;

import org.apache.lucene.util.SetOnce;
import org.elasticsearch.action.admin.cluster.migration.GetFeatureUpgradeStatusAction;
import org.elasticsearch.action.admin.cluster.migration.GetFeatureUpgradeStatusRequest;
import org.elasticsearch.action.admin.cluster.migration.GetFeatureUpgradeStatusResponse;
import org.elasticsearch.action.admin.cluster.migration.PostFeatureUpgradeAction;
import org.elasticsearch.action.admin.cluster.migration.PostFeatureUpgradeRequest;
import org.elasticsearch.action.admin.cluster.migration.PostFeatureUpgradeResponse;
import org.elasticsearch.action.admin.indices.alias.Alias;
import org.elasticsearch.action.admin.indices.create.CreateIndexRequestBuilder;
import org.elasticsearch.action.admin.indices.create.CreateIndexResponse;
import org.elasticsearch.action.admin.indices.template.put.PutComponentTemplateAction;
import org.elasticsearch.action.admin.indices.template.put.TransportPutComposableIndexTemplateAction;
import org.elasticsearch.action.search.SearchRequestBuilder;
import org.elasticsearch.action.support.ActiveShardCount;
import org.elasticsearch.cluster.ClusterState;
import org.elasticsearch.cluster.ClusterStateUpdateTask;
import org.elasticsearch.cluster.metadata.ComponentTemplate;
import org.elasticsearch.cluster.metadata.ComposableIndexTemplate;
import org.elasticsearch.cluster.metadata.IndexMetadata;
import org.elasticsearch.cluster.metadata.Metadata;
import org.elasticsearch.cluster.metadata.Template;
import org.elasticsearch.cluster.service.ClusterService;
import org.elasticsearch.common.Strings;
import org.elasticsearch.common.compress.CompressedXContent;
import org.elasticsearch.common.settings.Settings;
import org.elasticsearch.index.query.QueryBuilders;
import org.elasticsearch.indices.SystemIndexDescriptor;
import org.elasticsearch.painless.PainlessPlugin;
import org.elasticsearch.plugins.Plugin;
import org.elasticsearch.plugins.SystemIndexPlugin;
import org.elasticsearch.reindex.ReindexPlugin;
import org.elasticsearch.upgrades.FeatureMigrationResults;
import org.elasticsearch.upgrades.SingleFeatureMigrationResult;

import java.util.ArrayList;
import java.util.Arrays;
import java.util.Collection;
import java.util.Collections;
import java.util.HashMap;
import java.util.List;
import java.util.Map;
import java.util.Set;
import java.util.concurrent.CountDownLatch;
import java.util.concurrent.TimeUnit;
import java.util.stream.Collectors;

import static org.elasticsearch.test.hamcrest.ElasticsearchAssertions.assertHitCountAndNoFailures;
import static org.hamcrest.Matchers.aMapWithSize;
import static org.hamcrest.Matchers.allOf;
import static org.hamcrest.Matchers.equalTo;
import static org.hamcrest.Matchers.hasEntry;
import static org.hamcrest.Matchers.hasItem;
import static org.hamcrest.Matchers.hasKey;
import static org.hamcrest.Matchers.is;
import static org.hamcrest.Matchers.notNullValue;
import static org.hamcrest.Matchers.nullValue;

public class FeatureMigrationIT extends AbstractFeatureMigrationIntegTest {
    private static final String INTERNAL_MANAGED_WITH_SCRIPT_INDEX_NAME = ".int-mans-old";
    private static final String SCRIPTED_INDEX_FEATURE_NAME = "B-test-feature";
    private static final SystemIndexDescriptor INTERNAL_MANAGED_WITH_SCRIPT = SystemIndexDescriptor.builder()
        .setIndexPattern(".int-mans-*")
        .setAliasName(".internal-managed-with-script-alias")
        .setPrimaryIndex(INTERNAL_MANAGED_WITH_SCRIPT_INDEX_NAME)
        .setType(SystemIndexDescriptor.Type.INTERNAL_MANAGED)
        .setSettings(createSettings(NEEDS_UPGRADE_INDEX_VERSION, INTERNAL_MANAGED_FLAG_VALUE))
        .setMappings(createMapping(true, true))
        .setOrigin(ORIGIN)
        .setAllowedElasticProductOrigins(Collections.emptyList())
        .setPriorSystemIndexDescriptors(Collections.emptyList())
        .setMigrationScript("""
            if (ctx._source.some_field != null) {
              ctx._source.some_field = 'migrated';
            }
            """)
        .build();

    @Override
    protected Settings nodeSettings(int nodeOrdinal, Settings otherSettings) {
        return Settings.builder().put(super.nodeSettings(nodeOrdinal, otherSettings)).build();
    }

    @Override
    protected boolean forbidPrivateIndexSettings() {
        // We need to be able to set the index creation version manually.
        return false;
    }

    @Override
    protected Collection<Class<? extends Plugin>> nodePlugins() {
        List<Class<? extends Plugin>> plugins = new ArrayList<>(super.nodePlugins());
        plugins.add(TestPlugin.class);
        plugins.add(SecondTestPlugin.class);
        plugins.add(ReindexPlugin.class);
        plugins.add(PainlessPlugin.class);
        return plugins;
    }

    public void testStartMigrationAndImmediatelyCheckStatus() throws Exception {
        createSystemIndexForDescriptor(INTERNAL_MANAGED);
        createSystemIndexForDescriptor(INTERNAL_UNMANAGED);
        createSystemIndexForDescriptor(EXTERNAL_MANAGED);
        createSystemIndexForDescriptor(EXTERNAL_UNMANAGED);

        ensureGreen();

        PostFeatureUpgradeRequest migrationRequest = new PostFeatureUpgradeRequest(TEST_REQUEST_TIMEOUT);
        GetFeatureUpgradeStatusRequest getStatusRequest = new GetFeatureUpgradeStatusRequest(TEST_REQUEST_TIMEOUT);

        // Start the migration and *immediately* request the status. We're trying to detect a race condition with this test, so we need to
        // do this as fast as possible, but not before the request to start the migration completes.
        PostFeatureUpgradeResponse migrationResponse = client().execute(PostFeatureUpgradeAction.INSTANCE, migrationRequest).get();
        GetFeatureUpgradeStatusResponse statusResponse = client().execute(GetFeatureUpgradeStatusAction.INSTANCE, getStatusRequest).get();

        // Make sure we actually started the migration
        final Set<String> migratingFeatures = migrationResponse.getFeatures()
            .stream()
            .map(PostFeatureUpgradeResponse.Feature::getFeatureName)
            .collect(Collectors.toSet());
        assertThat(migratingFeatures, hasItem(FEATURE_NAME));

        // We should see that the migration is in progress even though we just started the migration.
        assertThat(statusResponse.getUpgradeStatus(), equalTo(GetFeatureUpgradeStatusResponse.UpgradeStatus.IN_PROGRESS));

        // Now wait for the migration to finish (otherwise the test infra explodes)
        assertBusy(() -> {
            GetFeatureUpgradeStatusResponse statusResp = client().execute(GetFeatureUpgradeStatusAction.INSTANCE, getStatusRequest).get();
            logger.info(Strings.toString(statusResp));
            assertThat(statusResp.getUpgradeStatus(), equalTo(GetFeatureUpgradeStatusResponse.UpgradeStatus.NO_MIGRATION_NEEDED));
        });
    }

    public void testMigrateSystemIndex() throws Exception {
        createSystemIndexForDescriptor(INTERNAL_MANAGED);
        createSystemIndexForDescriptor(INTERNAL_UNMANAGED);
        createSystemIndexForDescriptor(EXTERNAL_MANAGED);
        createSystemIndexForDescriptor(EXTERNAL_UNMANAGED);

        CreateIndexRequestBuilder createRequest = prepareCreate(ASSOCIATED_INDEX_NAME);
        createRequest.setWaitForActiveShards(ActiveShardCount.ALL);
        createRequest.setSettings(
            Settings.builder()
                .put(IndexMetadata.SETTING_VERSION_CREATED, NEEDS_UPGRADE_INDEX_VERSION)
                .put(IndexMetadata.INDEX_NUMBER_OF_REPLICAS_SETTING.getKey(), 0)
                .put("index.hidden", true) // So we don't get a warning
                .build()
        );
        CreateIndexResponse response = createRequest.get();
        assertTrue(response.isShardsAcknowledged());

        ensureGreen();

        SetOnce<Boolean> preUpgradeHookCalled = new SetOnce<>();
        SetOnce<Boolean> postUpgradeHookCalled = new SetOnce<>();
        getPlugin(TestPlugin.class).preMigrationHook.set(clusterState -> {
            // Check that the ordering of these calls is correct.
            assertThat(postUpgradeHookCalled.get(), nullValue());
            Map<String, Object> metadata = new HashMap<>();
            metadata.put("stringKey", "stringValue");
            metadata.put("intKey", 42);
            {
                Map<String, Object> innerMetadata = new HashMap<>();
                innerMetadata.put("innerKey", "innerValue");

                metadata.put("mapKey", innerMetadata);
            }
            metadata.put("listKey", Arrays.asList(1, 2, 3, 4));
            preUpgradeHookCalled.set(true);
            return metadata;
        });

        getPlugin(TestPlugin.class).postMigrationHook.set((clusterState, metadata) -> {
            assertThat(preUpgradeHookCalled.get(), is(true));

            assertThat(metadata, hasEntry("stringKey", "stringValue"));
            assertThat(metadata, hasEntry("intKey", 42));
            assertThat(metadata, hasEntry("listKey", Arrays.asList(1, 2, 3, 4)));
            assertThat(metadata, hasKey("mapKey"));
            @SuppressWarnings("unchecked")
            Map<String, Object> innerMap = (Map<String, Object>) metadata.get("mapKey");
            assertThat(innerMap, hasEntry("innerKey", "innerValue"));

            // We shouldn't have any results in the cluster state as no features have fully finished yet.
            FeatureMigrationResults currentResults = clusterState.metadata().getProject().custom(FeatureMigrationResults.TYPE);
            assertThat(currentResults, nullValue());
            postUpgradeHookCalled.set(true);
        });

        executeMigration(FEATURE_NAME);

        // Waiting for shards to stabilize if indices were moved around
        ensureGreen();

        assertTrue("the pre-migration hook wasn't actually called", preUpgradeHookCalled.get());
        assertTrue("the post-migration hook wasn't actually called", postUpgradeHookCalled.get());

<<<<<<< HEAD
        Metadata finalMetadata = clusterAdmin().prepareState(TEST_REQUEST_TIMEOUT).get().getState().metadata();
        // Check that the results metadata is what we expect.
        FeatureMigrationResults currentResults = finalMetadata.getProject().custom(FeatureMigrationResults.TYPE);
        assertThat(currentResults, notNullValue());
        assertThat(currentResults.getFeatureStatuses(), allOf(aMapWithSize(1), hasKey(FEATURE_NAME)));
        assertThat(currentResults.getFeatureStatuses().get(FEATURE_NAME).succeeded(), is(true));
        assertThat(currentResults.getFeatureStatuses().get(FEATURE_NAME).getFailedIndexName(), nullValue());
        assertThat(currentResults.getFeatureStatuses().get(FEATURE_NAME).getException(), nullValue());
=======
        Metadata finalMetadata = assertMetadataAfterMigration(FEATURE_NAME);
>>>>>>> 7fd7d646

        assertIndexHasCorrectProperties(
            finalMetadata,
            ".int-man-old-reindexed-for-" + UPGRADED_TO_VERSION,
            INTERNAL_MANAGED_FLAG_VALUE,
            true,
            true,
            Arrays.asList(".int-man-old", ".internal-managed-alias")
        );
        assertIndexHasCorrectProperties(
            finalMetadata,
            ".int-unman-old-reindexed-for-" + UPGRADED_TO_VERSION,
            INTERNAL_UNMANAGED_FLAG_VALUE,
            false,
            true,
            Collections.singletonList(".int-unman-old")
        );
        assertIndexHasCorrectProperties(
            finalMetadata,
            ".ext-man-old-reindexed-for-" + UPGRADED_TO_VERSION,
            EXTERNAL_MANAGED_FLAG_VALUE,
            true,
            false,
            Arrays.asList(".ext-man-old", ".external-managed-alias")
        );
        assertIndexHasCorrectProperties(
            finalMetadata,
            ".ext-unman-old-reindexed-for-" + UPGRADED_TO_VERSION,
            EXTERNAL_UNMANAGED_FLAG_VALUE,
            false,
            false,
            Collections.singletonList(".ext-unman-old")
        );
    }

    private static Metadata assertMetadataAfterMigration(String featureName) {
        Metadata finalMetadata = clusterAdmin().prepareState(TEST_REQUEST_TIMEOUT).get().getState().metadata();
        // Check that the results metadata is what we expect.
        FeatureMigrationResults currentResults = finalMetadata.custom(FeatureMigrationResults.TYPE);
        assertThat(currentResults, notNullValue());
        assertThat(currentResults.getFeatureStatuses(), allOf(aMapWithSize(1), hasKey(featureName)));
        assertThat(currentResults.getFeatureStatuses().get(featureName).succeeded(), is(true));
        assertThat(currentResults.getFeatureStatuses().get(featureName).getFailedIndexName(), nullValue());
        assertThat(currentResults.getFeatureStatuses().get(featureName).getException(), nullValue());
        return finalMetadata;
    }

    public void testMigrateIndexWithWriteBlock() throws Exception {
        createSystemIndexForDescriptor(INTERNAL_UNMANAGED);

        String indexName = INTERNAL_UNMANAGED.getIndexPattern().replace("*", "old");
        updateIndexSettings(Settings.builder().put("index.blocks.write", true), indexName);
        ensureGreen();

        client().execute(PostFeatureUpgradeAction.INSTANCE, new PostFeatureUpgradeRequest(TEST_REQUEST_TIMEOUT)).get();

        assertBusy(() -> {
            GetFeatureUpgradeStatusResponse statusResp = client().execute(
                GetFeatureUpgradeStatusAction.INSTANCE,
                new GetFeatureUpgradeStatusRequest(TEST_REQUEST_TIMEOUT)
            ).get();
            logger.info(Strings.toString(statusResp));
            assertThat(statusResp.getUpgradeStatus(), equalTo(GetFeatureUpgradeStatusResponse.UpgradeStatus.NO_MIGRATION_NEEDED));
        });
    }

    public void testMigrationWillRunAfterError() throws Exception {
        createSystemIndexForDescriptor(INTERNAL_MANAGED);

        ensureGreen();

        SetOnce<Exception> failure = new SetOnce<>();
        CountDownLatch clusterStateUpdated = new CountDownLatch(1);
        internalCluster().getCurrentMasterNodeInstance(ClusterService.class)
            .submitUnbatchedStateUpdateTask(this.getTestName(), new ClusterStateUpdateTask() {
                @Override
                public ClusterState execute(ClusterState currentState) throws Exception {
                    FeatureMigrationResults newResults = new FeatureMigrationResults(
                        Collections.singletonMap(
                            FEATURE_NAME,
                            SingleFeatureMigrationResult.failure(INTERNAL_MANAGED_INDEX_NAME, new RuntimeException("it failed :("))
                        )
                    );
                    Metadata newMetadata = Metadata.builder(currentState.metadata())
                        .putCustom(FeatureMigrationResults.TYPE, newResults)
                        .build();
                    return ClusterState.builder(currentState).metadata(newMetadata).build();
                }

                @Override
                public void clusterStateProcessed(ClusterState oldState, ClusterState newState) {
                    clusterStateUpdated.countDown();
                }

                @Override
                public void onFailure(Exception e) {
                    failure.set(e);
                    clusterStateUpdated.countDown();
                }
            });

        clusterStateUpdated.await(10, TimeUnit.SECONDS); // Should be basically instantaneous
        if (failure.get() != null) {
            logger.error("cluster state update to inject migration failure state did not succeed", failure.get());
            fail("cluster state update failed, see log for details");
        }

        PostFeatureUpgradeRequest migrationRequest = new PostFeatureUpgradeRequest(TEST_REQUEST_TIMEOUT);
        PostFeatureUpgradeResponse migrationResponse = client().execute(PostFeatureUpgradeAction.INSTANCE, migrationRequest).get();
        // Make sure we actually started the migration
        assertTrue(
            "could not find [" + FEATURE_NAME + "] in response: " + Strings.toString(migrationResponse),
            migrationResponse.getFeatures().stream().anyMatch(feature -> feature.getFeatureName().equals(FEATURE_NAME))
        );

        // Now wait for the migration to finish (otherwise the test infra explodes)
        assertBusy(() -> {
            GetFeatureUpgradeStatusRequest getStatusRequest = new GetFeatureUpgradeStatusRequest(TEST_REQUEST_TIMEOUT);
            GetFeatureUpgradeStatusResponse statusResp = client().execute(GetFeatureUpgradeStatusAction.INSTANCE, getStatusRequest).get();
            logger.info(Strings.toString(statusResp));
            assertThat(statusResp.getUpgradeStatus(), equalTo(GetFeatureUpgradeStatusResponse.UpgradeStatus.NO_MIGRATION_NEEDED));
        });
    }

    private void executeMigration(String featureName) throws Exception {
        PostFeatureUpgradeRequest migrationRequest = new PostFeatureUpgradeRequest(TEST_REQUEST_TIMEOUT);
        PostFeatureUpgradeResponse migrationResponse = client().execute(PostFeatureUpgradeAction.INSTANCE, migrationRequest).get();
        assertThat(migrationResponse.getReason(), nullValue());
        assertThat(migrationResponse.getElasticsearchException(), nullValue());
        final Set<String> migratingFeatures = migrationResponse.getFeatures()
            .stream()
            .map(PostFeatureUpgradeResponse.Feature::getFeatureName)
            .collect(Collectors.toSet());
        assertThat(migratingFeatures, hasItem(featureName));

        GetFeatureUpgradeStatusRequest getStatusRequest = new GetFeatureUpgradeStatusRequest(TEST_REQUEST_TIMEOUT);
        // The feature upgrade may take longer than ten seconds when tests are running
        // in parallel, so we give assertBusy a sixty-second timeout.
        assertBusy(() -> {
            GetFeatureUpgradeStatusResponse statusResponse = client().execute(GetFeatureUpgradeStatusAction.INSTANCE, getStatusRequest)
                .get();
            logger.info(Strings.toString(statusResponse));
            assertThat(statusResponse.getUpgradeStatus(), equalTo(GetFeatureUpgradeStatusResponse.UpgradeStatus.NO_MIGRATION_NEEDED));
        }, 60, TimeUnit.SECONDS);
    }

    public void testMigrateUsingScript() throws Exception {
        createSystemIndexForDescriptor(INTERNAL_MANAGED_WITH_SCRIPT);

        executeMigration(SCRIPTED_INDEX_FEATURE_NAME);
        ensureGreen();

        Metadata metadata = assertMetadataAfterMigration(SCRIPTED_INDEX_FEATURE_NAME);
        String newIndexName = ".int-mans-old-reindexed-for-" + UPGRADED_TO_VERSION;
        assertIndexHasCorrectProperties(
            metadata,
            newIndexName,
            INTERNAL_MANAGED_FLAG_VALUE,
            true,
            true,
            Arrays.asList(".int-mans-old", ".internal-managed-with-script-alias")
        );

        SearchRequestBuilder searchRequestBuilder = prepareSearch(newIndexName).setQuery(QueryBuilders.termsQuery(FIELD_NAME, "migrated"))
            .setSize(0);
        assertHitCountAndNoFailures(searchRequestBuilder, INDEX_DOC_COUNT);
    }

    private String featureUpgradeErrorResponse(GetFeatureUpgradeStatusResponse statusResp) {
        return statusResp.getFeatureUpgradeStatuses()
            .stream()
            .map(f -> f.getIndexVersions())
            .flatMap(List::stream)
            .map(i -> (i.getException() == null) ? "" : i.getException().getMessage())
            .collect(Collectors.joining(" "));
    }

    private void migrateWithTemplatesV1(String templatePrefix, SystemIndexDescriptor... descriptors) throws Exception {
        for (SystemIndexDescriptor descriptor : descriptors) {
            createSystemIndexForDescriptor(descriptor);
        }

        indicesAdmin().preparePutTemplate("bad_template")
            .setPatterns(Collections.singletonList(templatePrefix + "*"))
            .addAlias(new Alias(templatePrefix + "-legacy-alias"))
            .get();

        ensureGreen();

        PostFeatureUpgradeResponse migrationResponse = client().execute(
            PostFeatureUpgradeAction.INSTANCE,
            new PostFeatureUpgradeRequest(TEST_REQUEST_TIMEOUT)
        ).get();

        assertTrue(migrationResponse.isAccepted());
    }

    public void testBailOnMigrateWithTemplatesV1() throws Exception {
        migrateWithTemplatesV1(".int", INTERNAL_UNMANAGED);

        assertBusy(() -> {
            GetFeatureUpgradeStatusResponse statusResp = client().execute(
                GetFeatureUpgradeStatusAction.INSTANCE,
                new GetFeatureUpgradeStatusRequest(TEST_REQUEST_TIMEOUT)
            ).get();
            logger.info(Strings.toString(statusResp));
            assertThat(statusResp.getUpgradeStatus(), equalTo(GetFeatureUpgradeStatusResponse.UpgradeStatus.ERROR));
            assertTrue(featureUpgradeErrorResponse(statusResp).contains(" because it would match legacy templates "));
        });
    }

    public void testMigrateWithTemplatesV1() throws Exception {
        // this should pass for both, kibana allows templates, the unmanaged doesn't match the template
        migrateWithTemplatesV1(".kibana", KIBANA_MOCK_INDEX_DESCRIPTOR, INTERNAL_UNMANAGED);

        assertBusy(() -> {
            GetFeatureUpgradeStatusResponse statusResp = client().execute(
                GetFeatureUpgradeStatusAction.INSTANCE,
                new GetFeatureUpgradeStatusRequest(TEST_REQUEST_TIMEOUT)
            ).get();
            logger.info(Strings.toString(statusResp));
            assertThat(statusResp.getUpgradeStatus(), equalTo(GetFeatureUpgradeStatusResponse.UpgradeStatus.NO_MIGRATION_NEEDED));
        });
    }

    private void migrateWithTemplatesV2(String prefix, SystemIndexDescriptor... descriptors) throws Exception {
        for (SystemIndexDescriptor descriptor : descriptors) {
            createSystemIndexForDescriptor(descriptor);
        }

        ComponentTemplate ct = new ComponentTemplate(
            new Template(
                null,
                new CompressedXContent(
                    "{\n"
                        + "      \"dynamic\": false,\n"
                        + "      \"properties\": {\n"
                        + "        \"field1\": {\n"
                        + "          \"type\": \"text\"\n"
                        + "        }\n"
                        + "      }\n"
                        + "    }"
                ),
                null
            ),
            3L,
            Collections.singletonMap("foo", "bar")
        );
        client().execute(PutComponentTemplateAction.INSTANCE, new PutComponentTemplateAction.Request("a-ct").componentTemplate(ct)).get();

        ComposableIndexTemplate cit = ComposableIndexTemplate.builder()
            .indexPatterns(Collections.singletonList(prefix + "*"))
            .template(
                new Template(
                    null,
                    new CompressedXContent(
                        "{\n"
                            + "      \"dynamic\": false,\n"
                            + "      \"properties\": {\n"
                            + "        \"field2\": {\n"
                            + "          \"type\": \"keyword\"\n"
                            + "        }\n"
                            + "      }\n"
                            + "    }"
                    ),
                    null
                )
            )
            .componentTemplates(Collections.singletonList("a-ct"))
            .priority(4L)
            .version(5L)
            .metadata(Collections.singletonMap("baz", "thud"))
            .build();
        client().execute(
            TransportPutComposableIndexTemplateAction.TYPE,
            new TransportPutComposableIndexTemplateAction.Request("a-it").indexTemplate(cit)
        ).get();

        ensureGreen();

        PostFeatureUpgradeResponse migrationResponse = client().execute(
            PostFeatureUpgradeAction.INSTANCE,
            new PostFeatureUpgradeRequest(TEST_REQUEST_TIMEOUT)
        ).get();
        assertTrue(migrationResponse.isAccepted());
    }

    public void testBailOnMigrateWithTemplatesV2() throws Exception {
        migrateWithTemplatesV2(".int", INTERNAL_UNMANAGED);

        assertBusy(() -> {
            GetFeatureUpgradeStatusResponse statusResp = client().execute(
                GetFeatureUpgradeStatusAction.INSTANCE,
                new GetFeatureUpgradeStatusRequest(TEST_REQUEST_TIMEOUT)
            ).get();
            logger.info(Strings.toString(statusResp));
            assertThat(statusResp.getUpgradeStatus(), equalTo(GetFeatureUpgradeStatusResponse.UpgradeStatus.ERROR));
            assertTrue(featureUpgradeErrorResponse(statusResp).contains(" it would match composable template [a-it]"));
        });
    }

    public void testMigrateWithTemplatesV2() throws Exception {
        // this should pass for both, kibana allows templates, the unmanaged doesn't match the template
        migrateWithTemplatesV2(".kibana", KIBANA_MOCK_INDEX_DESCRIPTOR, INTERNAL_UNMANAGED);

        assertBusy(() -> {
            GetFeatureUpgradeStatusResponse statusResp = client().execute(
                GetFeatureUpgradeStatusAction.INSTANCE,
                new GetFeatureUpgradeStatusRequest(TEST_REQUEST_TIMEOUT)
            ).get();
            logger.info(Strings.toString(statusResp));
            assertThat(statusResp.getUpgradeStatus(), equalTo(GetFeatureUpgradeStatusResponse.UpgradeStatus.NO_MIGRATION_NEEDED));
        });
    }

    public static class SecondTestPlugin extends Plugin implements SystemIndexPlugin {
        @Override
        public String getFeatureName() {
            return SCRIPTED_INDEX_FEATURE_NAME;
        }

        @Override
        public String getFeatureDescription() {
            return "a plugin for testing system index migration";
        }

        @Override
        public Collection<SystemIndexDescriptor> getSystemIndexDescriptors(Settings settings) {
            return Collections.singletonList(INTERNAL_MANAGED_WITH_SCRIPT);
        }
    }
}<|MERGE_RESOLUTION|>--- conflicted
+++ resolved
@@ -205,18 +205,7 @@
         assertTrue("the pre-migration hook wasn't actually called", preUpgradeHookCalled.get());
         assertTrue("the post-migration hook wasn't actually called", postUpgradeHookCalled.get());
 
-<<<<<<< HEAD
-        Metadata finalMetadata = clusterAdmin().prepareState(TEST_REQUEST_TIMEOUT).get().getState().metadata();
-        // Check that the results metadata is what we expect.
-        FeatureMigrationResults currentResults = finalMetadata.getProject().custom(FeatureMigrationResults.TYPE);
-        assertThat(currentResults, notNullValue());
-        assertThat(currentResults.getFeatureStatuses(), allOf(aMapWithSize(1), hasKey(FEATURE_NAME)));
-        assertThat(currentResults.getFeatureStatuses().get(FEATURE_NAME).succeeded(), is(true));
-        assertThat(currentResults.getFeatureStatuses().get(FEATURE_NAME).getFailedIndexName(), nullValue());
-        assertThat(currentResults.getFeatureStatuses().get(FEATURE_NAME).getException(), nullValue());
-=======
         Metadata finalMetadata = assertMetadataAfterMigration(FEATURE_NAME);
->>>>>>> 7fd7d646
 
         assertIndexHasCorrectProperties(
             finalMetadata,
@@ -255,7 +244,7 @@
     private static Metadata assertMetadataAfterMigration(String featureName) {
         Metadata finalMetadata = clusterAdmin().prepareState(TEST_REQUEST_TIMEOUT).get().getState().metadata();
         // Check that the results metadata is what we expect.
-        FeatureMigrationResults currentResults = finalMetadata.custom(FeatureMigrationResults.TYPE);
+        FeatureMigrationResults currentResults = finalMetadata.getProject().custom(FeatureMigrationResults.TYPE);
         assertThat(currentResults, notNullValue());
         assertThat(currentResults.getFeatureStatuses(), allOf(aMapWithSize(1), hasKey(featureName)));
         assertThat(currentResults.getFeatureStatuses().get(featureName).succeeded(), is(true));
